--- conflicted
+++ resolved
@@ -411,64 +411,15 @@
             return OwningModuleAndPartition{module_name, partition_name};
         }
 
-<<<<<<< HEAD
         template<UnitSort Kind, typename T>
-        bool validate(const ifc::Pathname& path, Architecture arch, const T& ifc_designator, IfcOptions options)
-        {
-            if (not has_signature(*this, ifc::InterfaceSignature))
-                return false;
-
-            if (implies(options, IfcOptions::IntegrityCheck))
-            {
-                validate_content_integrity(*this);
-            }
-
-            auto header = hdr = read<Header>();
-            if (header == nullptr)
-                return false;
-
-            if (header->version > CurrentFormatVersion
-                or (header->version < MinimumFormatVersion and header->version != EDGFormatVersion))
-                throw UnsupportedFormatVersion{header->version};
-
-            // If the user requested an unknown architecture, we do not perform architecture check.
-            if (arch != Architecture::Unknown and not compatible_architectures(header->arch, arch))
-            {
-                if constexpr (Kind != UnitSort::Partition)
-                {
-                    throw IfcArchMismatch{ifc_designator, path};
-                }
-                else
-                {
-                    throw IfcArchMismatch{ifc_designator.partition, path};
-                }
-            }
-
-            position(header->toc);
-            toc = read<PartitionSummaryData>();
-
-            if (not zero(header->string_table_bytes))
-            {
-                if (not position(header->string_table_bytes))
-                    return false;
-                auto bytes  = tell();
-                auto nbytes = to_underlying(header->string_table_size);
-                IFCASSERT(has_room_left_for(EntitySize{nbytes}));
-                str_tab = {&bytes[0], static_cast<StringTable::size_type>(nbytes)};
-            }
-
-            if constexpr (Kind == UnitSort::Primary or Kind == UnitSort::ExportedTU)
-=======
-        template <UnitSort Kind, typename T>
         bool designator_matches_ifc_unit_sort(const Header* header, const T& ifc_designator, IfcOptions options)
         {
             if constexpr (Kind == UnitSort::Primary || Kind == UnitSort::ExportedTU)
->>>>>>> a4b94187
             {
                 // If we are reading module to merge then the final module name (which can be provided on the
                 // command-line) may not match the name of the module we are loading. So there is no need to check.
-                if (not ifc_designator.empty()
-                    and (header->unit.sort() == UnitSort::Primary or header->unit.sort() == UnitSort::ExportedTU))
+                if (!ifc_designator.empty()
+                    && (header->unit.sort() == UnitSort::Primary || header->unit.sort() == UnitSort::ExportedTU))
                 {
                     auto sz = to_underlying(header->unit.module_name());
                     IFCASSERT(sz <= to_underlying(header->string_table_size));
@@ -479,7 +430,7 @@
                 }
                 // Failed to have a valid designator or the unit sort is a mismatch.  If we do not allow any arbitrary
                 // interface through, exit.
-                else if (not implies(options, IfcOptions::AllowAnyPrimaryInterface))
+                else if (!implies(options, IfcOptions::AllowAnyPrimaryInterface))
                 {
                     return false;
                 }
@@ -489,7 +440,7 @@
             {
                 // If we are reading module to merge then the final module name (which can be provided on the
                 // command-line) may not match the name of the module we are loading. So there is no need to check.
-                if (not ifc_designator.partition.empty() and (header->unit.sort() == UnitSort::Partition))
+                if (!ifc_designator.partition.empty() && (header->unit.sort() == UnitSort::Partition))
                 {
                     auto sz = to_underlying(header->unit.module_name());
                     IFCASSERT(sz <= to_underlying(header->string_table_size));
@@ -532,17 +483,13 @@
                 }
             }
 
-<<<<<<< HEAD
-            if (not position(ByteOffset(sizeof(InterfaceSignature))))
-                throw IfcReadFailure{path};
-=======
             return true;
         }
 
-        template <UnitSort Kind, typename T>
-        bool validate(const Module::Pathname& path, Architecture arch, const T& ifc_designator, IfcOptions options)
-        {
-            if (!has_signature(*this, Module::InterfaceSignature))
+        template<UnitSort Kind, typename T>
+        bool validate(const ifc::Pathname& path, Architecture arch, const T& ifc_designator, IfcOptions options)
+        {
+            if (!has_signature(*this, ifc::InterfaceSignature))
                 return false;
 
             if (implies(options, IfcOptions::IntegrityCheck))
@@ -556,18 +503,18 @@
 
             if (header->version > CurrentFormatVersion
                 || (header->version < MinimumFormatVersion && header->version != EDGFormatVersion))
-                throw UnsupportedFormatVersion{ header->version };
+                throw UnsupportedFormatVersion{header->version};
 
             // If the user requested an unknown architecture, we do not perform architecture check.
             if (arch != Architecture::Unknown and not compatible_architectures(header->arch, arch))
             {
                 if constexpr (Kind != UnitSort::Partition)
                 {
-                    throw IfcArchMismatch{ ifc_designator, path };
+                    throw IfcArchMismatch{ifc_designator, path};
                 }
                 else
                 {
-                    throw IfcArchMismatch{ ifc_designator.partition, path };
+                    throw IfcArchMismatch{ifc_designator.partition, path};
                 }
             }
 
@@ -578,18 +525,17 @@
             {
                 if (!position(header->string_table_bytes))
                     return false;
-                auto bytes = tell();
+                auto bytes  = tell();
                 auto nbytes = to_underlying(header->string_table_size);
-                IFCASSERT(has_room_left_for(EntitySize{ nbytes }));
-                str_tab = { &bytes[0], static_cast<StringTable::size_type>(nbytes) };
+                IFCASSERT(has_room_left_for(EntitySize{nbytes}));
+                str_tab = {&bytes[0], static_cast<StringTable::size_type>(nbytes)};
             }
 
             if (not designator_matches_ifc_unit_sort<Kind>(header, ifc_designator, options))
                 return false;
 
             if (!position(ByteOffset(sizeof InterfaceSignature)))
-                throw IfcReadFailure { path };
->>>>>>> a4b94187
+                throw IfcReadFailure{path};
             return true;
         }
 
