//
// Copyright Microsoft.
//

#ifndef IFC_ABSTRACT_SGRAPH
#define IFC_ABSTRACT_SGRAPH

#include <concepts>
#include <string_view>
#include <type_traits>

#include <ifc/underlying.hxx>
#include <ifc/basic-types.hxx>
#include "ifc/index-utils.hxx"
#include "ifc/file.hxx"
#include "ifc/source-word.hxx"
#include "ifc/operators.hxx"
#include "ifc/pp-forms.hxx"

// This file contains a minimal set of data structures supporting the Abstract Semantics Graph of entities
// involved in the processing (import, export) of a module interface unit.  An Abstract Semantics Graph
// is the result of performing semantics analysis (e.g. type-checking) on a collection of Abstract Syntax
// Trees, usually coming from a translation unit.  It is a graph because, well, C++'s semantics has recursion
// almost everywhere at its meta description level, especially in declarations.
// The intent is that these data structures can be shared with external module-support tooling.  Consequently,
// it must be independent of c1xx internal data structures, while faithful to the core C++ semantics.

namespace ifc {
    using index_like::Index;

    // For every sort-like enumeration, return the maximum value
    // as indicated by its Count enumerator.  This short-hand provides
    // a simpler notation, especially when the enumeration is scoped.
    template<typename S>
    constexpr auto count = std::underlying_type_t<S>(S::Count);

    // Source line info index into the global line table.
    enum class LineIndex : uint32_t {};

    // Index into a word stream.
    enum class WordIndex : uint32_t {};

    // Index into the token stream table.
    enum class SentenceIndex : uint32_t {};

    // Index into the specialization form (template-id?) table.
    enum class SpecFormIndex : uint32_t {};

    // The variety of string literals
    enum class StringSort : uint8_t {
        Ordinary, // Ordinary string literal -- no prefix.
        UTF8,     // UTF-8 narrow string literal -- only u8 prefix.
        UTF16,    // A char16_t string literal -- only u prefix.
        UTF32,    // A char32_t string literal -- only U prefix.
        Wide,     // A wide string literal -- only L prefix.
        Count,
    };

    struct StringIndex : index_like::Over<StringSort> {
        using Over<StringSort>::Over;
    };

    // The sort of module ownership or entities.
    enum class Ownership : uint8_t {
        Unknown,  // No particular information is known.
        Imported, // The reference is to an imported module.
        Exported, // The reference is to an exported module.
        Merged,   // The reference is to a module that will be merged into a larger entity.
    };

    // Set of declarative properties reachable from any program points
    // outside from a module boundaries.
    enum class ReachableProperties : uint8_t {
        Nothing          = 0,      // nothing beyond name, type, scope.
        Initializer      = 1 << 0, // IPR-initializer exported.
        DefaultArguments = 1 << 1, // function or template default arguments exported
        Attributes       = 1 << 2, // standard attributes exported.
        All              = Initializer | DefaultArguments | Attributes // Everything.
    };

    // Standard C++ access specifiers.
    enum class Access : uint8_t {
        None,      // No access specified.
        Private,   // "private"
        Protected, // "protected"
        Public,    // "public"
        Count
    };

    // Common declaration specifiers.  By default, we assume the language linkage to C++.
    enum class BasicSpecifiers : uint8_t {
        Cxx                    = 0,      // C++ language linkage
        C                      = 1 << 0, // C language linkage
        Internal               = 1 << 1, // Exported entities should have external linkage, not sure we need this.
        Vague                  = 1 << 2, // Vague linkage, e.g. COMDAT, still external
        External               = 1 << 3, // External linkage.
        Deprecated             = 1 << 4, // [[deprecated("foo")]]
        InitializedInClass     = 1 << 5, // Is this entity defined in a class or does it have an in-class initializer?
        NonExported            = 1 << 6, // This is an entity that was not explicitly exported from the module
        IsMemberOfGlobalModule = 1 << 7  // This entity is a member of the global module
    };

    // The various calling conventions currently supported by VC.
    enum class CallingConvention : uint8_t {
        Cdecl,  // "__cdecl"
        Fast,   // "__fastcall"
        Std,    // "__stdcall"
        This,   // "__thiscall"
        Clr,    // "__clrcall"
        Vector, // "__vectorcall"
        Eabi,   // "__eabi"
        Count   // Just for counting.
    };

    enum class FunctionTypeTraits : uint8_t {
        None     = 0x00, // Just a regular function parameter type list
        Const    = 0x01, // 'void (int) const'
        Volatile = 0x02, // 'void (int) volatile'
        Lvalue   = 0x04, // 'void (int) &'
        Rvalue   = 0x08, // 'void (int) &&'
    };

    enum class ExceptionSpecification : uint8_t {
        None,         // None specified, not the same as no-exception
        NonNoexcept,  // "noexcept(false)" specification
        Noexcept,     // "noexcept" or "noexcept(true)" specification.
        Conditional,  // "noexcept(unevaluated-expression)" specification.
        Empty,        // "throw()"-style specification
        ExplicitList, // Explicitly list a sequence of types.
        Count
    };

    enum class NoexceptSort : uint8_t {
        None,                  // No specifier
        False,                 // "noexcept(false)" specifier.
        True,                  // "noexcept(true)" specifier.
        Expression,            // "noexcept(expression)" specifier
        InferredSpecialMember, // an inferred noexcept specifier for a special member function that is dependent on
                               // whether associated functions the member will invoke from bases and members are
                               // noexcept
        Unenforced, // noexcept for the purposes of the type system, but not enforced by termination at runtime
        // V2 TODO: Add ImplicitFalse and ImplicitTrue.
        Count
    };

    enum class ScopeTraits : uint8_t {
        None                = 0,
        Unnamed             = 1 << 0, // unnamed namespace, or unnamed class types.
        Inline              = 1 << 1, // inline namespace.
        InitializerExported = 1 << 2, // This object has its initializer exported
        ClosureType         = 1 << 3, // lambda-like scope
        Final               = 1 << 4, // a derived class marked as 'final'
        Vendor              = 1 << 7, // The scope has extended vendor specific traits
    };

    // Variable and object trait specifiers.
    enum class ObjectTraits : uint8_t {
        None                = 0,
        Constexpr           = 1 << 0, // Constexpr object.
        Mutable             = 1 << 1, // Mutable object.
        ThreadLocal         = 1 << 2, // thread_local storage: AKA '__declspec(thread)'
        Inline              = 1 << 3, // An 'inline' object (this is distinct from '__declspec(selectany)')
        InitializerExported = 1 << 4, // This object has its initializer exported
        NoUniqueAddress     = 1 << 5, // The '[[no_unique_address]]' attribute was applied to this data member
        Vendor              = 1 << 7, // The object has extended vendor specific traits
    };

    enum class PackSize : uint16_t {};

    enum class FunctionTraits : uint16_t {
        None         = 0,
        Inline       = 1 << 0,  // inline function
        Constexpr    = 1 << 1,  // constexpr function
        Explicit     = 1 << 2,  // For conversion functions.
        Virtual      = 1 << 3,  // virtual function
        NoReturn     = 1 << 4,  // The 'noreturn' attribute
        PureVirtual  = 1 << 5,  // A pure virtual function ('= 0')
        HiddenFriend = 1 << 6,  // A hidden friend function
        Defaulted    = 1 << 7,  // A '= default' function
        Deleted      = 1 << 8,  // A '= delete' function
        Constrained  = 1 << 9,  // For functions which have constraint expressions.
        Immediate    = 1 << 10, // Immediate function
        Final        = 1 << 11, // A function marked as 'final'
        Override     = 1 << 12, // A function marked as 'override'
        Vendor       = 1 << 15, // The function has extended vendor specific traits
    };

    enum class GuideTraits : uint8_t {
        None     = 0,      // nothing
        Explicit = 1 << 0, // the deduction guide is declared 'explicit'.
    };

    enum class VendorTraits : uint32_t {
        None                    = 0,
        ForceInline             = 1 << 0,  // __forceinline function
        Naked                   = 1 << 1,  // __declspec(naked)
        NoAlias                 = 1 << 2,  // __declspec(noalias)
        NoInline                = 1 << 3,  // __declspec(noinline)
        Restrict                = 1 << 4,  // __declspec(restrict)
        SafeBuffers             = 1 << 5,  // __declspec(safebuffers)
        DllExport               = 1 << 6,  // __declspec(dllexport)
        DllImport               = 1 << 7,  // __declspec(dllimport)
        CodeSegment             = 1 << 8,  // __declspec(code_seg("segment"))
        NoVtable                = 1 << 9,  // __declspec(novtable) for a class type.
        IntrinsicType           = 1 << 10, // __declspec(intrin_type)
        EmptyBases              = 1 << 11, // __declspec(empty_bases)
        Process                 = 1 << 12, // __declspec(process)
        Allocate                = 1 << 13, // __declspec(allocate("segment"))
        SelectAny               = 1 << 14, // __declspec(selectany)
        Comdat                  = 1 << 15,
        Uuid                    = 1 << 16, // __declspec(uuid(....))
        NoCtorDisplacement      = 1 << 17, // #pragma vtordisp(0)
        DefaultCtorDisplacement = 1 << 18, // #pragma vtordisp(1)
        FullCtorDisplacement    = 1 << 19, // #pragma vtordisp(2)
        NoSanitizeAddress       = 1 << 20, // __declspec(no_sanitize_address)
        NoUniqueAddress         = 1 << 21, // '[[msvc::no_unique_address]]'
        NoInitAll               = 1 << 22, // __declspec(no_init_all)
        DynamicInitialization =
            1 << 23, // Indicates that this entity is used for implementing aspects of dynamic initialization.
        LexicalScopeIndex = 1 << 24, // Indicates this entity has a local lexical scope index associated with it.
        ResumableFunction = 1 << 25, // Indicates this function was a transformed coroutine function.
        PersistentTemporary =
            1 << 26, // a c1xx-ism which will create long-lived temporary symbols when expressions need their
                     // result to live beyond the full expression, e.g. lifetime extended temporaries.
        IneligibleForNRVO = 1 << 27, // a c1xx-ism in which the front-end conveys to the back-end that a particular
                                     // function cannot utilize NRVO on this function.  This is important due to the
                                     // MSVC C++ calling convention which passes UDTs on the stack as a hidden parameter
                                     // to functions returning that type.
    };

    enum class SuppressedWarningSequenceIndex : uint32_t {};
    enum class SuppressedWarning : uint16_t {};

    // Attributes of segments.
    enum class SegmentTraits : uint32_t {};

    enum class SegmentType : uint8_t {};

    // Account for all kinds of valid C++ names.
    enum class NameSort : uint8_t {
        Identifier,     // Normal alphabetic identifiers.
        Operator,       // Operator names.
        Conversion,     // Conversion function name.
        Literal,        // Literal operator name.
        Template,       // A nested-name assumed to designate a template.
        Specialization, // A template-id name.
        SourceFile,     // A source file name
        Guide,          // A deduction guide name
        Count
    };

    struct NameIndex : index_like::Over<NameSort> {
        using Over<NameSort>::Over;
    };

    // Sort of template parameter set (also called chart.)
    enum class ChartSort : uint8_t {
        None,       // No template parameters; e.g. explicit specialization.
        Unilevel,   // Unidimensional set of template parameters; e.g. templates that are not members of templates.
        Multilevel, // Multidimensional set of template parameters; e.g. member templates of templates.
        Count
    };

    struct ChartIndex : index_like::Over<ChartSort> {
        using Over<ChartSort>::Over;
    };

    // Sorts of declarations that can be exported, or part of exportable entities.
    enum class DeclSort : uint8_t {
        VendorExtension,       // A vendor-specific extension.
        Enumerator,            // An enumerator declaration.
        Variable,              // A variable declaration; a static-data member is also considered a variable.
        Parameter,             // A parameter declaration - for a function or a template
        Field,                 // A non-static data member declaration.
        Bitfield,              // A bit-field declaration.
        Scope,                 // A type declaration.
        Enumeration,           // An enumeration declaration.
        Alias,                 // An alias declaration for a (general) type.
        Temploid,              // A member of a parameterized scope -- does not have template parameters of its own.
        Template,              // A template declaration: class, function, constructor, type alias, variable.
        PartialSpecialization, // A partial specialization of a template (class-type or function).
        Specialization,        // A specialization of some template decl.
        DefaultArgument,       // A default argument declaration for some parameter.
        Concept,               // A concept
        Function,              // A function declaration; both free-standing and static member functions.
        Method,                // A non-static member function declaration.
        Constructor,           // A constructor declaration.
        InheritedConstructor,  // A constructor inherited from a base class.
        Destructor,            // A destructor declaration.
        Reference,             // A reference to a declaration from a given module.
        UsingDeclaration,      // A using declaration
        UnusedSort0,           // Empty slot
        Friend,                // A friend declaration
        Expansion,             // A pack-expansion of a declaration
        DeductionGuide,        // C(T) -> C<U>
        Barren,        // Declaration introducing no names, e.g. static_assert, asm-declaration, empty-declaration
        Tuple,         // A sequence of entities
        SyntaxTree,    // A syntax tree for an unelaborated declaration.
        Intrinsic,     // An intrinsic function declaration.
        Property,      // VC's extension of property declaration.
        OutputSegment, // Code segment. These are 'declared' via pragmas.
        Count,
    };

    struct DeclIndex : index_like::Over<DeclSort> {
        using Over<DeclSort>::Over;
    };

    // Sorts types of exported entities.
    enum class TypeSort : uint8_t {
        VendorExtension, // Vendor-specific type constructor extensions.
        Fundamental,     // Fundamental type, in standard C++ sense
        Designated,      // A type designated by a declared name.  Really a proxy type designator.
        Tor,             // Type of a constructor or a destructor.
        Syntactic,       // Source-level expression designating unelaborated type.
        Expansion,       // A pack expansion of a type.
        Pointer,         // Pointer type, whether the pointee is data type or function type
        PointerToMember, // Type of a non-static data member that includes the enclosing class type.  Useful for
                         // pointer-to-data-member.
        LvalueReference, // Classic reference type, e.g. A&
        RvalueReference, // Rvalue reference type, e.g. A&&
        Function,        // Function type, excluding non-static member function type
        Method,          // Non-static member function type.
        Array,           // Builtin array type
        Typename,        // An unresolved qualified type expression
        Qualified,       // Qualified types.
        Base,            // Use of a type as a base-type in a class inheritance
        Decltype,        // A 'decltype' type.
        Placeholder,     // A placeholder type - e.g. uses of 'auto' in function signatures.
        Tuple,           // A sequence of types.  Generalized type for uniform description.
        Forall,          // Template type.  E.g. type of `template<typename T> constexpr T zro = T{};`
        Unaligned,       // A type with __unaligned.  This is a curiosity with no clearly defined semantics.
        SyntaxTree,      // A syntax tree for an unelaborated type.
        Count            // not a type; only for checking purposes
    };

    // Abstract pointer to a type data structure.
    // Types are stored in (homogeneous) tables per sort (as indicated by TypeSort).
    // Only one instance (per structural components) of a given type sort is stored,
    // and referred to by its index number.  It is a design goal to keep type indices
    // (abstract pointers) representable by 32-bit integer quantities.
    struct TypeIndex : index_like::Over<TypeSort> {
        using Over<TypeSort>::Over;
    };

    // The set of exported syntactic elements
    enum class SyntaxSort : uint8_t {
        VendorExtension,           // Vendor-specific extension for syntax. What fresh hell is this?
        SimpleTypeSpecifier,       // A simple type-specifier (i.e. no declarator)
        DecltypeSpecifier,         // A decltype-specifier - 'decltype(expression)'
        PlaceholderTypeSpecifier,  // A placeholder-type-specifier
        TypeSpecifierSeq,          // A type-specifier-seq - part of a type-id
        DeclSpecifierSeq,          // A decl-specifier-seq - part of a declarator
        VirtualSpecifierSeq,       // A virtual-specifier-seq (includes pure-specifier)
        NoexceptSpecification,     // A noexcept-specification
        ExplicitSpecifier,         // An explicit-specifier
        EnumSpecifier,             // An enum-specifier
        EnumeratorDefinition,      // An enumerator-definition
        ClassSpecifier,            // A class-specifier
        MemberSpecification,       // A member-specification
        MemberDeclaration,         // A member-declaration
        MemberDeclarator,          // A member-declarator
        AccessSpecifier,           // An access-specifier
        BaseSpecifierList,         // A base-specifier-list
        BaseSpecifier,             // A base-specifier
        TypeId,                    // A complete type used as part of an expression (can contain an abstract declarator)
        TrailingReturnType,        // a trailing return type: '-> T'
        Declarator,                // A declarator: i.e. something that has not (yet) been resolved down to a symbol
        PointerDeclarator,         // A sub-declarator for a pointer: '*D'
        ArrayDeclarator,           // A sub-declarator for an array: 'D[e]'
        FunctionDeclarator,        // A sub-declarator for a function: 'D(T1, T2, T3) <stuff>'
        ArrayOrFunctionDeclarator, // Either an array or a function sub-declarator
        ParameterDeclarator,       // A function parameter declaration
        InitDeclarator,            // A declaration with an initializer
        NewDeclarator,             // A new declarator (used in new expressions)
        SimpleDeclaration,         // A simple-declaration
        ExceptionDeclaration,      // An exception-declaration
        ConditionDeclaration,      // A declaration within if or switch statement: if (decl; cond)
        StaticAssertDeclaration,   // A static_assert-declaration
        AliasDeclaration,          // An alias-declaration
        ConceptDefinition,         // A concept-definition
        CompoundStatement,         // A compound statement
        ReturnStatement,           // A return statement
        IfStatement,               // An if statement
        WhileStatement,            // A while statement
        DoWhileStatement,          // A do-while statement
        ForStatement,              // A for statement
        InitStatement,             // An init-statement
        RangeBasedForStatement,    // A range-based for statement
        ForRangeDeclaration,       // A for-range-declaration
        LabeledStatement,          // A labeled statement
        BreakStatement,            // A break statement
        ContinueStatement,         // A continue statement
        SwitchStatement,           // A switch statement
        GotoStatement,             // A goto statement
        DeclarationStatement,      // A declaration statement
        ExpressionStatement,       // An expression statement
        TryBlock,                  // A try block
        Handler,                   // A catch handler
        HandlerSeq,                // A sequence of catch handlers
        FunctionTryBlock,          // A function try block
        TypeIdListElement,         // a type-id-list element
        DynamicExceptionSpec,      // A dynamic exception specification
        StatementSeq,              // A sequence of statements
        FunctionBody,              // The body of a function
        Expression,                // A wrapper around an ExprSort node
        FunctionDefinition,        // A function-definition
        MemberFunctionDeclaration, // A member function declaration
        TemplateDeclaration,       // A template head definition
        RequiresClause,            // A requires clause
        SimpleRequirement,         // A simple requirement
        TypeRequirement,           // A type requirement
        CompoundRequirement,       // A compound requirement
        NestedRequirement,         // A nested requirement
        RequirementBody,           // A requirement body
        TypeTemplateParameter,     // A type template-parameter
        TemplateTemplateParameter, // A template template-parameter
        TypeTemplateArgument,      // A type template-argument
        NonTypeTemplateArgument,   // A non-type template-argument
        TemplateParameterList,     // A template parameter list
        TemplateArgumentList,      // A template argument list
        TemplateId,                // A template-id
        MemInitializer,            // A mem-initializer
        CtorInitializer,           // A ctor-initializer
        LambdaIntroducer,          // A lambda-introducer
        LambdaDeclarator,          // A lambda-declarator
        CaptureDefault,            // A capture-default
        SimpleCapture,             // A simple-capture
        InitCapture,               // An init-capture
        ThisCapture,               // A this-capture
        AttributedStatement,       // An attributed statement
        AttributedDeclaration,     // An attributed declaration
        AttributeSpecifierSeq,     // An attribute-specifier-seq
        AttributeSpecifier,        // An attribute-specifier
        AttributeUsingPrefix,      // An attribute-using-prefix
        Attribute,                 // An attribute
        AttributeArgumentClause,   // An attribute-argument-clause
        Alignas,                   // An alignas( expression )
        UsingDeclaration,          // A using-declaration
        UsingDeclarator,           // A using-declarator
        UsingDirective,            // A using-directive
        ArrayIndex,                // An array index
        SEHTry,                    // An SEH try-block
        SEHExcept,                 // An SEH except-block
        SEHFinally,                // An SEH finally-block
        SEHLeave,                  // An SEH leave
        TypeTraitIntrinsic,        // A type trait intrinsic
        Tuple,                     // A sequence of zero or more syntactic elements
        AsmStatement,              // An __asm statement,
        NamespaceAliasDefinition,  // A namespace-alias-definition
        Super,                     // The '__super' keyword in a qualified id
        UnaryFoldExpression,       // A unary fold expression
        BinaryFoldExpression,      // A binary fold expression
        EmptyStatement,            // An empty statement: ';'
        StructuredBindingDeclaration, // A structured binding
        StructuredBindingIdentifier,  // A structured binding identifier
        UsingEnumDeclaration,         // A using-enum-declaration
        Count,
    };

    // An abstract pointer for a syntactic element
    struct SyntaxIndex : index_like::Over<SyntaxSort> {
        using Over<SyntaxSort>::Over;
    };

    // The various kinds of parameters.
    enum class ParameterSort : uint8_t {
        Object,   // Function parameter
        Type,     // Type template parameter
        NonType,  // Non-type template parameter
        Template, // Template template parameter
        Count
    };

    // The various sort of literal constants.
    enum class LiteralSort : uint8_t {
        Immediate,     // Immediate integer constants, directly representable by an index value.
        Integer,       // Unsigned 64-bit integer constant that are not immediates.
        FloatingPoint, // Floating point constant.
        Count
    };

    struct LitIndex : index_like::Over<LiteralSort> {
        using Over<LiteralSort>::Over;
    };

    // Various kinds of statements (incomplete)
    enum class StmtSort : uint8_t {
        VendorExtension, // Vendor-specific extensions
        Try,             // A try-block containing a list of handlers
        If,              // If statements
        For,             // C-style for loop, ranged-based for
        Labeled,         // A labeled-statement. (was Case in IFC < 0.42)
        While,           // A while loop, not do-while
        Block,           // A {}-delimited sequence of statements
        Break,           // Break statements (as in a loop or switch)
        Switch,          // Switch statement
        DoWhile,         // Do-while loops
        Goto,            // A goto statement. (was Default in IFC < 0.42)
        Continue,        // Continue statement (as in a loop)
        Expression,      // A naked expression terminated with a semicolon
        Return,          // A return statement
        Decl,            // A declaration
        Expansion,       // A pack-expansion of a statement
        SyntaxTree,      // A syntax tree for an unelaborated statement.
        Handler,         // An exception-handler statement (catch-clause).
        Tuple,           // A general tuple of statements.
        Count
    };

    // Abstract typed pointer to statement data structures
    struct StmtIndex : index_like::Over<StmtSort> {
        using Over<StmtSort>::Over;
    };

    // Expression trees.
    enum class ExprSort : uint8_t {
        VendorExtension,   // Vendor-specific extension for expressions.
        Empty,             // An empty expression.
        Literal,           // Literal constants.
        Lambda,            // Lambda expression
        Type,              // A type expression.  Useful in template argument contexts, and other more general context.
        NamedDecl,         // Use of a name designating a declaration.
        UnresolvedId,      // An unresolved or dependent name as expression.
        TemplateId,        // A template-id expression.
        UnqualifiedId,     // An unqualified-id + some other stuff like 'template' and/or 'typename'
        SimpleIdentifier,  // Just an identifier: nothing else
        Pointer,           // A '*' when it appears as part of a qualified-name
        QualifiedName,     // A raw qualified-name: i.e. one that has not been fully resolved
        Path,              // A path expression, e.g. a fully bound qualified-id
        Read,              // Lvalue-to-rvalue conversions.
        Monad,             // 1-part expression.
        Dyad,              // 2-part expressions.
        Triad,             // 3-part expressions.
        String,            // A string literal
        Temporary,         // A temporary expression (i.e. 'L_ALLOTEMP')
        Call,              // An invocation of some form of function object
        MemberInitializer, // A base or member initializer
        MemberAccess,      // The member being accessed + offset
        InheritancePath,   // The representation of the 'path' to a base-class member
        InitializerList,   // An initializer-list
        Cast,              // A cast: either old-style '(T)e'; new-style 'static_cast<T>(e)'; or functional 'T(e)'
        Condition,         // A statement condition: 'if (e)' or 'if (T v = e)'
        ExpressionList,    // Either '(e1, e2, e3)' or '{ e1, e2, e2 }'
        SizeofType,        // 'sizeof(type-id)'
        Alignof,           // 'alignof(type-id)'
        Label,             // A symbolic label resulting from the expression in a labeled statement.
        UnusedSort0,       // Empty slot.
        Typeid,            // A 'typeid' expression
        DestructorCall,    // A destructor call: i.e. the right sub-expression of 'expr->~T()'
        SyntaxTree,        // A syntax tree for an unelaborated expression.
        FunctionString,    // A string literal expanded from a built-in macro like __FUNCTION__.
        CompoundString,    // A string literal of the form __LPREFIX(string-literal).
        StringSequence,    // A sequence of string literals.
        Initializer,       // An initializer for a symbol
        Requires,          // A requires expression
        UnaryFoldExpression,       // A unary fold expression of the form (pack @ ...)
        BinaryFoldExpression,      // A binary fold expression of the form (expr @ ... @ pack)
        HierarchyConversion,       // A class hierarchy conversion. Distinct from ExprSort::Cast, which represents
                                   // a syntactic expression of intent, whereas this represents the semantics of a
                                   // (possibly implicit) conversion
        ProductTypeValue,          // The representation of an object value expression tree
                                   // (really an associative map of declarations to values)
        SumTypeValue,              // The representation of a union object value expression tree.
                                   // Unions have a single active SubobjectValue
        SubobjectValue,            // A key-value pair under a ProductTypeValue
        ArrayValue,                // A constant-initialized array value object
        DynamicDispatch,           // A dynamic dispatch expression, i.e. call to virtual function
        VirtualFunctionConversion, // A conversion of a virtual function reference to its underlying target: C::f // 'f'
                                   // is a virtual function.
        Placeholder,               // A placeholder expression.
        Expansion,                 // A pack-expansion expression
        Generic,                   // A generic-selection -- C11 extension.
        Tuple,                     // General tuple expressions.
        Nullptr,                   // 'nullptr'
        This,                      // 'this'
        TemplateReference,         // A reference to a member of a template
        UnusedSort1,               // Empty slot.
        TypeTraitIntrinsic,        // A use of a type trait intrinsic
        DesignatedInitializer,     // A single designated initializer clause: '.a = e'
        PackedTemplateArguments,   // The template argument set for a template parameter pack
        Tokens,                    // A token stream (i.e. a complex default template argument)
        AssignInitializer,         // '= e'.  FIXME:  This is NOT an expression.
        Count                      // Total count.
    };

    // Abstract typed pointer to expression data structures
    struct ExprIndex : index_like::Over<ExprSort> {
        using Over<ExprSort>::Over;
    };

    enum class InheritanceSort : uint8_t {
        None,
        Single,
        Multiple,
        Count,
    };

    // Type qualifiers.
    // Note: VC's __unaligned qualifier is made a type constructor of its own.
    enum class Qualifier : uint8_t {
        None     = 0,      // No qualifier
        Const    = 1 << 0, // "const" qualifier
        Volatile = 1 << 1, // "volatile" qualifier
        Restrict = 1 << 2, // "restrict" qualifier, C extension
    };

    enum class WordCategory : uint16_t {};

    enum class MacroSort : uint8_t {
        ObjectLike,   // #define NAME <replacement-text>
        FunctionLike, // #define F(A, B) <replacement-text>
        Count
    };

    // Abstract typed pointer to expression data structures
    struct MacroIndex : index_like::Over<MacroSort> {
        using Over<MacroSort>::Over;
    };

    enum class PragmaSort : uint8_t {
        VendorExtension,
        Count,
    };

    struct PragmaIndex : index_like::Over<PragmaSort> {
        using Over<PragmaSort>::Over;
    };

    enum class AttrSort : uint8_t {
        Nothing,    // no attribute - [[ ]]
        Basic,      // any token    - [[ foo ]]
        Scoped,     // scoped attribute - [[foo :: bar]]
        Labeled,    // (key, value) pair, not required by C++ syntax - [[key : value]]
        Called,     // function call syntax - [[opt(1)]]
        Expanded,   // an attribute expansion [[fun(arg)...]]
        Factored,   // attribute with scope factored out - [[using msvc: opt(2), dbg(1)]]
        Elaborated, // an expression inside an attribute, not required by C++ - [[requires: x > 0 and x < 10 ]]
        Tuple,      // comma-separated sequence of attributes
        Count
    };

    struct AttrIndex : index_like::Over<AttrSort> {
        using Over<AttrSort>::Over;
    };

    enum class DirSort : uint8_t {
        VendorExtension,   // Vendor-specific extension for directives.
        Empty,             // An empty declaration - ;
        Attribute,         // Attribute declaration - [[nodiscard]].
        Pragma,            // Pragma directive - _Pragma
        Using,             // Using-directive declaration - using namespace N
        DeclUse,           // Using declaration - using ::X
        Expr,              // Phased-evaluation of an expression - static_assert, asm-declaration, etc.
        StructuredBinding, // Structured binding declaration - auto [a, b, c] = x
        SpecifiersSpread,  // A spread of sequence of decl-specifiers over a collection of init-declarators in a single
                           // grammatical declaration - int* p, i, **x, ...
        Unused0,           // Empty slot
        Unused1,           // Empty slot
        Unused2,           // Empty slot
        Unused3,           // Empty slot
        Unused4,           // Empty slot
        Unused5,           // Empty slot
        Unused6,           // Empty slot
        Unused7,           // Empty slot
        Unused8,           // Empty slot
        Unused9,           // Empty slot
        Unused10,          // Empty slot
        Unused11,          // Empty slot
        Unused12,          // Empty slot
        Unused13,          // Empty slot
        Unused14,          // Empty slot
        Unused15,          // Empty slot
        Unused16,          // Empty slot
        Unused17,          // Empty slot
        Unused18,          // Empty slot
        Unused19,          // Empty slot
        Unused20,          // Empty slot
        Unused21,          // Empty slot
        Tuple,             // A collection of directives
        Count
    };

    struct DirIndex : index_like::Over<DirSort> {
        using Over<DirSort>::Over;
    };

    // Symbolic name of the various heaps stored in an IFC.
    enum class HeapSort : uint8_t {
        Decl,   // DeclIndex heap
        Type,   // TypeIndex heap
        Stmt,   // StmtIndex heap
        Expr,   // ExprIndex heap
        Syntax, // SyntaxIndex heap
        Word,   // WordIndex heap
        Chart,  // ChartIndex heap
        Spec,   // specialization form heap
        Form,   // FormIndex heap
        Attr,   // AttrIndex heap
        Dir,    // DirIndex heap
        Count
    };

    // Typed projection of a homogeneous sequence.
    template<typename, auto... s>
        requires(sizeof...(s) < 2)
    struct Sequence {
        Index start             = {}; // Offset of the first member of this sequence
        Cardinality cardinality = {}; // Number of elements in this sequence.
    };

    // All entities are externally represented in a symbolic form.
    // The data structures for symbolic representation are defined in this namespace.
    namespace symbolic {
        struct Declaration {
            DeclIndex index;
        };

        // A tag embedding an abstract reference sort value in the static type.  We are doing this only because of
        // a weakness in the implementation language (C++).  What we really want is to define a function
        // from types to values without going through the usual cumbersome explicit specialization dance.
        template<auto s>
        struct Tag : index_like::SortTag<s> {
            static constexpr auto algebra_sort = s;

            // For comparison purposes such as inserting into ordered containers, the derived
            // classes may have to explicitly default 'operator==' which requires this base class
            // to also have a defined operator==.
            constexpr bool operator==(const Tag&) const
            {
                return true;
            }
            // Similar story for ordering.
            constexpr std::strong_ordering operator<=>(const Tag&) const
            {
                return std::strong_ordering::equal;
            }
        };

        struct ConversionFunctionId : Tag<NameSort::Conversion> {
            TypeIndex target{}; // The type to convert to
            TextOffset name{};  // The index for the name (if we have one)

            bool operator==(const ConversionFunctionId&) const = default;
        };

        struct OperatorFunctionId : Tag<NameSort::Operator> {
            TextOffset name{}; // The index for the name
            Operator symbol{}; // The symbolic operator
            // Note: 16 bits hole left.

            bool operator==(const OperatorFunctionId&) const = default;
        };

        struct LiteralOperatorId : Tag<NameSort::Literal> {
            TextOffset name_index{}; // Note: ideally should be literal operator suffix, as plain identifier.

            bool operator==(const LiteralOperatorId&) const = default;
        };

        struct TemplateName : Tag<NameSort::Template> {
            TemplateName() : name{} {}
            TemplateName(NameIndex x) : name{x} {}
            NameIndex name; // template name; can't be itself another TemplateName.

            bool operator==(const TemplateName&) const = default;
        };

        struct TemplateId : Tag<NameSort::Specialization> {
            TemplateId() : primary_template{}, arguments{} {}
            TemplateId(NameIndex primary_template, ExprIndex arguments)
              : primary_template{primary_template}, arguments{arguments}
            {}
            NameIndex primary_template; // The primary template name.  Note: NameIndex is over-generic here.  E.g. it
                                        // can't be a decltype, nor can it be another template-id.
            ExprIndex arguments;

            bool operator==(const TemplateId&) const = default;
        };

        struct SourceFileName : Tag<NameSort::SourceFile> {
            SourceFileName() : name{}, include_guard{} {}
            SourceFileName(TextOffset name, TextOffset include_guard) : name{name}, include_guard{include_guard} {}
            TextOffset name;
            TextOffset include_guard;

            bool operator==(const SourceFileName&) const = default;
        };

        struct GuideName : Tag<NameSort::Guide> {
            DeclIndex primary_template{};

            bool operator==(const GuideName&) const = default;
        };

        // A referenced to a module.
        struct ModuleReference {
            TextOffset owner; // The owner of this reference type.  If the owner is null the owner is the global module.
            TextOffset partition; // Optional partition where this reference belongs.  If owner is null, this is the
                                  // path to a header unit.
        };

        // Source location
        struct SourceLocation {
<<<<<<< HEAD
            LineIndex line      = {};
            ColumnNumber column = {};
=======
            LineIndex line = { };
            ColumnNumber column = { };

            bool operator==(const SourceLocation&) const = default;
>>>>>>> a4b94187
        };

        // Conceptually, this is a token; but we have too many token type and it would be confusing to call this Token.
        struct Word {
            SourceLocation locus = {};
            union {
                TextOffset text = {}; // Text associated with this token
                ExprIndex expr;       // Literal constant expression / binding associated with this token
                TypeIndex type;       // Literal resolved type associated with this token
                Index state;          // State of preprocessor to push to
                StringIndex string;   // String literal
            };
            union {
                WordCategory category = {}; // FIXME: Horrible workaround deficiencies.  Remove.
                source::Directive src_directive;
                source::Punctuator src_punctuator;
                source::Literal src_literal;
                source::Operator src_operator;
                source::Keyword src_keyword;
                source::Identifier src_identifier;
            };
            WordSort algebra_sort = {};
        };

        static_assert(sizeof(Word) == 4 * sizeof(Index));

        // Description of token sequences.
        struct WordSequence {
            Index start             = {};
            Cardinality cardinality = {};
            SourceLocation locus    = {};
        };

        struct NoexceptSpecification {
            SentenceIndex words = {}; // Tokens of the operand to noexcept, if a non-trivial noexcept specification.
            NoexceptSort sort   = {};

            // Implementation details
            bool operator==(const NoexceptSpecification&) const = default;
        };

        struct UnaryTypeCtorInstance {
            TypeIndex operand;
        };

        // The set of fundamental type basis.
        enum class TypeBasis : uint8_t {
            Void,             // "void"
            Bool,             // "bool"
            Char,             // "char"
            Wchar_t,          // "wchar_t"
            Int,              // "int"
            Float,            // "float"
            Double,           // "double"
            Nullptr,          // "decltype(nullptr)"
            Ellipsis,         // "..."        -- generalized type
            SegmentType,      // "segment"
            Class,            // "class"
            Struct,           // "struct"
            Union,            // "union"
            Enum,             // "enum"
            Typename,         // "typename"
            Namespace,        // "namespace"
            Interface,        // "__interface"
            Function,         // concept of function type.
            Empty,            // an empty pack expansion
            VariableTemplate, // a variable template
            Concept,          // a concept
            Auto,             // "auto"
            DecltypeAuto,     // "decltype(auto)"
            Overload,         // fundamental type for an overload set
            Count             // cardinality of fundamental type basis.
        };

        enum class TypePrecision : uint8_t {
            Default, // Default bit width, whatever that is.
            Short,   // The short version.
            Long,    // The long version.
            Bit8,    // The  8-bit version.
            Bit16,   // The 16-bit version.
            Bit32,   // The 32-bit version.
            Bit64,   // The 64-bit (long long) version.
            Bit128,  // The 128-bit version.
            Count
        };

        // Signed-ness of a fundamental type.
        enum class TypeSign : uint8_t {
            Plain,    // No sign specified, default to standard interpretation.
            Signed,   // Specified sign, or implied
            Unsigned, // Specified sign.
            Count
        };

        // Fundamental types: standard fundamental types, and extended.
        // They are represented externally as possibly signed variation of a core basis
        // of builtin types, with versions expressing "bitness".
        struct FundamentalType : Tag<TypeSort::Fundamental> {
            FundamentalType() : basis{}, precision{}, sign{} {}
            FundamentalType(TypeBasis b, TypePrecision p, TypeSign s) : basis{b}, precision{p}, sign{s} {}
            TypeBasis basis;
            TypePrecision precision;
            TypeSign sign;
            uint8_t unused{};
        };

        // Template parameter pack and template-id expansion mode.
        enum class ExpansionMode : uint8_t {
            Full,
            Partial,
        };

        // Designation of a type by a declared name.
        struct DesignatedType : Tag<TypeSort::Designated> {
            DesignatedType() : decl{} {}
            DesignatedType(DeclIndex idx) : decl{idx} {}
            DeclIndex decl; // A declaration for this type.
        };

        struct TorType : Tag<TypeSort::Tor> {
            TypeIndex source;              // Parameter type sequence.
            NoexceptSpecification eh_spec; // Noexcept specification.
            CallingConvention convention;  // Calling convention.

            bool operator==(const TorType&) const = default;
        };

        struct SyntacticType : Tag<TypeSort::Syntactic> {
            SyntacticType() : expr{} {}
            SyntacticType(ExprIndex x) : expr{x} {}
            ExprIndex expr;
        };

        // Type-id expansion involving a template parameter pack.
        struct ExpansionType : Tag<TypeSort::Expansion> {
            ExpansionType() = default;
            ExpansionType(TypeIndex t, ExpansionMode m) : operand{t}, mode{m} {}
            TypeIndex operand  = {};
            ExpansionMode mode = {};
        };

        // Pointer type.
        struct PointerType : Tag<TypeSort::Pointer>, UnaryTypeCtorInstance {
            PointerType() : UnaryTypeCtorInstance{} {}
            PointerType(TypeIndex t) : UnaryTypeCtorInstance{t} {}

            TypeIndex pointee() const
            {
                return operand;
            }
        };

        // Lvalue reference type.
        struct LvalueReferenceType : Tag<TypeSort::LvalueReference>, UnaryTypeCtorInstance {
            LvalueReferenceType() : UnaryTypeCtorInstance{} {}
            LvalueReferenceType(TypeIndex t) : UnaryTypeCtorInstance{t} {}

            TypeIndex referee() const
            {
                return operand;
            }
        };

        // Rvalue reference type.
        struct RvalueReferenceType : Tag<TypeSort::RvalueReference>, UnaryTypeCtorInstance {
            RvalueReferenceType() : UnaryTypeCtorInstance{} {}
            RvalueReferenceType(TypeIndex t) : UnaryTypeCtorInstance{t} {}

            TypeIndex referee() const
            {
                return operand;
            }
        };

        // Unaligned type -- an MS VC curiosity.
        struct UnalignedType : Tag<TypeSort::Unaligned>, UnaryTypeCtorInstance {
            UnalignedType() : UnaryTypeCtorInstance{} {}
            UnalignedType(TypeIndex t) : UnaryTypeCtorInstance{t} {}

            TypeIndex type() const
            {
                return operand;
            }
        };

        struct DecltypeType : Tag<TypeSort::Decltype> {
            SyntaxIndex expression{};
        };

        struct PlaceholderType : Tag<TypeSort::Placeholder> {
            ExprIndex constraint;  // The predicate associated with this type placeholder.  Null means no constraint.
            TypeBasis basis;       // auto/decltype(auto)
            TypeIndex elaboration; // The type this placeholder was deduced to.
        };

        // A pointer to non-static member type.
        struct PointerToMemberType : Tag<TypeSort::PointerToMember> {
            PointerToMemberType() = default;
            PointerToMemberType(TypeIndex s, TypeIndex t) : scope{s}, type{t} {}
            TypeIndex scope = {}; // The enclosing class
            TypeIndex type  = {}; // Type of the pointed-to member.
        };

        // A sequence of zero of more types.  A generalized type, providing simpler accounts of
        // disparate type notions in C++.
        struct TupleType : Tag<TypeSort::Tuple>, Sequence<TypeIndex, HeapSort::Type> {
            TupleType() = default;
            TupleType(Index f, Cardinality n) : Sequence{f, n} {}
        };

        // A universally quantified type.  This is a generalized type, useful for describing the types of templates.
        // E.g.
        //    template<typename T> constexpr T* nil = nullptr;
        // has type `forall(T: typename). T*`.
        // Similarly, the type alias
        //    template<typename T> using ptr = T*;
        // has type `forall(T: typename). typename`.
        // Furthermore, the function template
        //    template<typename T> T abs(T);
        // has type `forall(T: typename). T (T)`.
        // Note: in the current design, constraints on a template declaration are properties of the
        //       template, not part of its type.  The language facility that allows "overloading on concepts"
        //       is not modelled as overload resolution (because it is not).  Rather it is predicate
        //       refinement/subsumption, and as such does not belong (int the current design) in the type.
        struct ForallType : Tag<TypeSort::Forall> {
            ForallType(ChartIndex c, TypeIndex t) : chart{c}, subject{t} {}
            ChartIndex chart;  // The set of parameters of this parametric type
            TypeIndex subject; // The type being parameterized
        };

        // Ordinary function types
        struct FunctionType : Tag<TypeSort::Function> {
            TypeIndex target;              // result type
            TypeIndex source;              // Description of parameter types.
            NoexceptSpecification eh_spec; // Noexcept specification.
            CallingConvention convention;  // Calling convention.
            FunctionTypeTraits traits;     // Various (rare) function-type traits
        };

        // Non-static member function types.
        struct MethodType : Tag<TypeSort::Method> {
            TypeIndex target;              // result type
            TypeIndex source;              // Description of parameter types.
            TypeIndex class_type;          // The enclosing class associated with this non-static member function type
            NoexceptSpecification eh_spec; // Noexcept specification.
            CallingConvention convention;  // Calling convention.
            FunctionTypeTraits traits;     // Various (rare) function-type traits
        };

        // Builtin array types.
        struct ArrayType : Tag<TypeSort::Array> {
            ArrayType() = default;
            ArrayType(TypeIndex t, ExprIndex n) : element{t}, bound{n} {}
            TypeIndex element = {}; // The array element type.
            ExprIndex bound   = {}; // The number of element in this array.
        };

        // Qualified types:
        struct QualifiedType : Tag<TypeSort::Qualified> {
            QualifiedType() = default;
            QualifiedType(TypeIndex t, Qualifier q) : unqualified_type{t}, qualifiers{q} {}
            TypeIndex unqualified_type = {};
            Qualifier qualifiers       = {};
        };

        // Unresolved type names.
        struct TypenameType : Tag<TypeSort::Typename> {
            TypenameType() : path{} {}
            TypenameType(ExprIndex x) : path{x} {}
            ExprIndex path;
        };

        enum class BaseClassTraits : uint8_t {
            None     = 0x00, // Nothing
            Shared   = 0x01, // Base class inherited virtually
            Expanded = 0x02, // Base class pack expanded
        };

        // Base-type in a class inheritance.
        struct BaseType : Tag<TypeSort::Base> {
            TypeIndex type;         // The actual base type, without specifiers
            Access access;          // Access specifier.
            BaseClassTraits traits; // Additional base class semantics.
        };

        // Type-id in parse tree form
        struct SyntaxTreeType : Tag<TypeSort::SyntaxTree> {
            SyntaxIndex syntax{};
        };

        // The types that provide a syntactic representation of a program
        namespace syntax {
            // DecltypeSpecifer is 'decltype(expression)'. DecltypeAutoSpecifier is 'decltype(auto)'. See below.
            struct DecltypeSpecifier : Tag<SyntaxSort::DecltypeSpecifier> {
                ExprIndex expression{};            // The expression (for 'auto', see DecltypeAutoSpecifier)
                SourceLocation decltype_keyword{}; // The source location of the 'decltype'
                SourceLocation left_paren{};       // The source location of the '('
                SourceLocation right_paren{};      // The source location of the ')'
            };

            struct PlaceholderTypeSpecifier : Tag<SyntaxSort::PlaceholderTypeSpecifier> {
                symbolic::PlaceholderType type{}; // The placeholder type of the placeholder-type-specifier
                SourceLocation keyword{};         // The source location of the 'auto'/'decltype(auto)'
                SourceLocation locus{};           // The source location of the placeholder-type-specifier.
                                                  // This can be different from keyword_ if type-constraint
                                                  // is present
            };

            struct SimpleTypeSpecifier : Tag<SyntaxSort::SimpleTypeSpecifier> {
                TypeIndex type;       // The type (if we know it)
                ExprIndex expr;       // The expression (if we don't)
                SourceLocation locus; // The source location
            };

            struct TypeSpecifierSeq : Tag<SyntaxSort::TypeSpecifierSeq> {
                SyntaxIndex type_script{};
                TypeIndex type{};
                SourceLocation locus{};
                Qualifier qualifiers{}; // cv-qualifiers associated with this type specifier
                bool is_unhashed{};
            };

            struct Keyword {
                enum class Kind : uint8_t {
                    None,
                    Class,
                    Struct,
                    Union,
                    Public,
                    Protected,
                    Private,
                    Default,
                    Delete,
                    Mutable,
                    Constexpr,
                    Consteval,
                    Typename,
                    Constinit,
                };
                SourceLocation locus{}; // The source location of the access-specifier token
                Kind kind = Kind::None; // What kind of keyword do we have?
            };

            enum class StorageClass : uint32_t {
                None         = 0,
                Auto         = 1 << 0,  // 'auto' (use as a storage-class requires '/Zc:auto-')
                Constexpr    = 1 << 1,  // 'constexpr'
                Explicit     = 1 << 2,  // 'explicit'
                Extern       = 1 << 3,  // 'extern'
                Force_inline = 1 << 4,  // '__forceinline'
                Friend       = 1 << 5,  // 'friend'
                Inline       = 1 << 6,  // 'inline'
                Mutable      = 1 << 7,  // 'mutable'
                New_slot     = 1 << 8,  // 'new' (used in C++/CLI)
                Register     = 1 << 9,  // 'register' (removed in C++17)
                Static       = 1 << 10, // 'static'
                Thread_local = 1 << 11, // 'thread_local'
                Tile_static  = 1 << 12, // 'tile_static' (C++AMP)
                Typedef      = 1 << 13, // 'typedef'
                Virtual      = 1 << 14, // 'virtual'
                Consteval    = 1 << 15, // 'consteval' (C++20)
                Constinit    = 1 << 16, // 'constinit' (C++20)
            };

            struct DeclSpecifierSeq : Tag<SyntaxSort::DeclSpecifierSeq> {
                TypeIndex type{};                 // The type (if it is a basic-type)
                SyntaxIndex type_script{};        // The type-name (if it is something other than a basic-type)
                SourceLocation locus{};           // The source location of this decl-specifier-seq
                StorageClass storage_class{};     // The storage-class (if any)
                SentenceIndex declspec{};         // Stream of __declspec tokens
                SyntaxIndex explicit_specifier{}; // The explicit-specifier (if any)
                Qualifier qualifiers{};           // Any cv-qualifiers etc.
            };

            struct EnumSpecifier : Tag<SyntaxSort::EnumSpecifier> {
                ExprIndex name{};             // The name of the enumeration
                Keyword class_or_struct{};    // The 'class' or 'struct' keyword (if present)
                SyntaxIndex enumerators{};    // The set of enumerators
                SyntaxIndex enum_base{};      // The underlying type (if present)
                SourceLocation locus{};       // The source location of the enum-specifier
                SourceLocation colon{};       // The source location of the ':' (if present)
                SourceLocation left_brace{};  // The source location of the '{' (if present)
                SourceLocation right_brace{}; // The source location of the '}' (if present)
            };

            struct EnumeratorDefinition : Tag<SyntaxSort::EnumeratorDefinition> {
                TextOffset name{};       // The name of the enumerator
                ExprIndex expression{};  // The initializer (if any)
                SourceLocation locus{};  // The source location of the enumerator
                SourceLocation assign{}; // The source location of the '=' (if present)
                SourceLocation comma{};  // The source location of the ',' (if present)
            };

            struct ClassSpecifier : Tag<SyntaxSort::ClassSpecifier> {
                ExprIndex name{};             // The name of this class
                Keyword class_key{};          // The class-key: 'class', 'struct' or 'union'
                SyntaxIndex base_classes{};   // Any base-classes
                SyntaxIndex members{};        // Any members
                SourceLocation left_brace{};  // The source location of the '{' (if present)
                SourceLocation right_brace{}; // The source location of the '}' (if present)
            };

            struct BaseSpecifierList : Tag<SyntaxSort::BaseSpecifierList> {
                SyntaxIndex base_specifiers{}; // The set of base-classes
                SourceLocation colon{};        // The source location of the ':'
            };

            struct BaseSpecifier : Tag<SyntaxSort::BaseSpecifier> {
                ExprIndex name{};                 // The name of the base-class
                Keyword access_keyword{};         // The access-specifier (if present)
                SourceLocation virtual_keyword{}; // The source location of the 'virtual' keyword (if present)
                SourceLocation locus{};           // The source location of the base-specifier
                SourceLocation ellipsis{};        // The source location of the '...' (if present)
                SourceLocation comma{};           // The source location of the ',' (if present)
            };

            struct MemberSpecification : Tag<SyntaxSort::MemberSpecification> {
                SyntaxIndex declarations{}; // The set of member declarations
            };

            struct AccessSpecifier : Tag<SyntaxSort::AccessSpecifier> {
                Keyword keyword{};      // The access-specifier keyword
                SourceLocation colon{}; // The source location of the ':'
            };

            struct MemberDeclaration : Tag<SyntaxSort::MemberDeclaration> {
                SyntaxIndex decl_specifier_seq{}; // The decl-specifier-seq
                SyntaxIndex declarators{};        // The the list of declarators
                SourceLocation semi_colon{};      // The source location of the ';'
            };

            struct MemberDeclarator : Tag<SyntaxSort::MemberDeclarator> {
                SyntaxIndex declarator{};      // The declarator
                SyntaxIndex requires_clause{}; // The requires clause (if present)
                ExprIndex expression{};        // The bitfield size (if present)
                ExprIndex initializer{};       // The initializer (if present)
                SourceLocation locus{};        // The source location of this member-declarator
                SourceLocation colon{};        // The source location of the ':' (if present)
                SourceLocation comma{};        // The source location of the ',' (if present)
            };

            struct TypeId : Tag<SyntaxSort::TypeId> {
                SyntaxIndex type{};       // The type
                SyntaxIndex declarator{}; // The declarator (if present)
                SourceLocation locus{};   // The source location of the type-id
            };

            struct TrailingReturnType : Tag<SyntaxSort::TrailingReturnType> {
                SyntaxIndex type{};     // The return type
                SourceLocation locus{}; // The source location of the '->'
            };

            struct PointerDeclarator : Tag<SyntaxSort::PointerDeclarator> {
                enum class Kind : uint8_t {
                    None,
                    Pointer,         // T*
                    LvalueReference, // T&
                    RvalueReference, // T&&
                    PointerToMember, // T X::*
                };
                ExprIndex owner{};              // The owning class if this is a pointer-to-member
                SyntaxIndex child{};            // Our child (if we have multiple indirections)
                SourceLocation locus{};         // The source location
                Kind kind{};                    // What kind of pointer do we have?
                Qualifier qualifiers{};         // any cv-qualifiers etc.
                CallingConvention convention{}; // possible calling convention with this type-specifier (only used if
                                                // is_function_ is set)
                bool is_function{};             // does this declarator name a function type?
            };

            struct ArrayDeclarator : Tag<SyntaxSort::ArrayDeclarator> {
                ExprIndex bounds{};             // The bounds expression (if any)
                SourceLocation left_bracket{};  // The source location of the '['
                SourceLocation right_bracket{}; // The source location of the ']'
            };

            struct FunctionDeclarator : Tag<SyntaxSort::FunctionDeclarator> {
                SyntaxIndex parameters{};              // The function parameters
                SyntaxIndex exception_specification{}; // The exception-specification (if present)
                SourceLocation left_paren{};           // The source location of the '('
                SourceLocation right_paren{};          // The source location of the ')'
                SourceLocation ellipsis{};             // The source location of the '...' (if present)
                SourceLocation ref_qualifier{};        // The source location of the '&' or '&&' (if present)
                FunctionTypeTraits traits{};           // Any cv-qualifiers etc. associated with the function
            };

            struct ArrayOrFunctionDeclarator : Tag<SyntaxSort::ArrayOrFunctionDeclarator> {
                SyntaxIndex declarator{}; // This declarator
                SyntaxIndex next{};       // The next declarator (if we have multiple indirections)
            };

            struct ParameterDeclarator : Tag<SyntaxSort::ParameterDeclarator> {
                SyntaxIndex decl_specifier_seq{}; // The decl-specifier_seq for this parameter
                SyntaxIndex declarator{};         // The declarator for this parameter
                ExprIndex default_argument{};     // Any default argument
                SourceLocation locus{};           // The source location of this parameter
                ParameterSort sort{};
            };

            struct VirtualSpecifierSeq : Tag<SyntaxSort::VirtualSpecifierSeq> {
                SourceLocation locus{};            // The source location (should probably be deduced)
                SourceLocation final_keyword{};    // The source location of the 'final' keyword (if present)
                SourceLocation override_keyword{}; // The source location of the 'override' keyword (if present)
                bool is_pure{};                    // Is this a pure virtual function?
            };

            struct NoexceptSpecification : Tag<SyntaxSort::NoexceptSpecification> {
                ExprIndex expression{};       // The constant-expression (if present)
                SourceLocation locus{};       // The source location
                SourceLocation left_paren{};  // The source location of the '(' (if present)
                SourceLocation right_paren{}; // The source location of the ')' (if present)
            };

            struct ExplicitSpecifier : Tag<SyntaxSort::ExplicitSpecifier> {
                ExprIndex expression{};      // The constant-expression. This node is used only for conditional explicit
                                             // where the expression exists.
                SourceLocation locus{};      // The source location of the 'explicit' keyword
                SourceLocation left_paren{}; // The source location of the '('
                SourceLocation right_paren{}; // The source location of the ')'
            };

            struct Declarator : Tag<SyntaxSort::Declarator> {
                SyntaxIndex pointer{};                      // A pointer declarator: '*D'
                SyntaxIndex parenthesized_declarator{};     // A parenthesized declarator: '(D)'
                SyntaxIndex array_or_function_declarator{}; // An array or function declarator: 'D[...]' or 'D(...)'
                SyntaxIndex trailing_return_type{};         // Any trailing return type
                SyntaxIndex virtual_specifiers{}; // Any virtual or pure specifiers: 'override', 'final', '= 0'
                ExprIndex name{};                 // The name of the declarator
                SourceLocation ellipsis{};        // The location of '...' (if present)
                SourceLocation locus{};           // The source location of this declarator
                Qualifier qualifiers{};           // Any cv-qualifiers etc.
                CallingConvention convention{};   // Possible calling convention with this type-specifier (only used if
                                                  // is_function_ is set)
                bool is_function{};               // Is this declarator name a function type?
            };

            struct InitDeclarator : Tag<SyntaxSort::InitDeclarator> {
                SyntaxIndex declarator{};      // The declarator
                SyntaxIndex requires_clause{}; // The requires clause (if present)
                ExprIndex initializer{};       // The associated initializer
                SourceLocation comma{};        // The source location of the ',' (if present)
            };

            struct NewDeclarator : Tag<SyntaxSort::NewDeclarator> {
                SyntaxIndex declarator{}; // The declarator
            };

            struct SimpleDeclaration : Tag<SyntaxSort::SimpleDeclaration> {
                SyntaxIndex decl_specifier_seq{}; // The decl-specifier-seq
                SyntaxIndex declarators{};        // The declarator(s)
                SourceLocation locus{};           // The source location of this declaration
                SourceLocation semi_colon{};      // The source location of the ';'
            };

            struct ExceptionDeclaration : Tag<SyntaxSort::ExceptionDeclaration> {
                SyntaxIndex type_specifier_seq{}; // The type-specifier-seq
                SyntaxIndex declarator{};         // The declarator
                SourceLocation locus{};           // The source location of this declaration
                SourceLocation ellipsis{};        // The source location of the '...' (if present)
            };

            struct ConditionDeclaration : Tag<SyntaxSort::ConditionDeclaration> {
                SyntaxIndex decl_specifier{}; // The decl-specifier
                SyntaxIndex init_statement{}; // The initialization expression
                SourceLocation locus{};       // The source location of this declaration
            };

            struct StaticAssertDeclaration : Tag<SyntaxSort::StaticAssertDeclaration> {
                ExprIndex expression{};       // The constant expression
                ExprIndex message{};          // The string-literal (if present)
                SourceLocation locus{};       // The source location of this declaration
                SourceLocation left_paren{};  // The source location of the '('
                SourceLocation right_paren{}; // The source location of the ')'
                SourceLocation semi_colon{};  // The source location of the ';'
                SourceLocation comma{};       // The source location of the ',' (if present)
            };

            struct AliasDeclaration : Tag<SyntaxSort::AliasDeclaration> {
                TextOffset identifier{};        // The identifier
                SyntaxIndex defining_type_id{}; // The defining-type-id
                SourceLocation locus{};         // The source location of this declaration
                SourceLocation assign{};        // The source location of the '='
                SourceLocation semi_colon{};    // The source location of the ';'
            };

            struct ConceptDefinition : Tag<SyntaxSort::ConceptDefinition> {
                SyntaxIndex parameters{};         // Any template parameters
                SourceLocation locus{};           // The source location of the 'template' keyword
                TextOffset identifier{};          // The identifier
                ExprIndex expression{};           // The constraint-expression
                SourceLocation concept_keyword{}; // The source location of the 'concept' keyword
                SourceLocation assign{};          // The source location of the '='
                SourceLocation semi_colon{};      // The source location of the ';'
            };

            struct StructuredBindingDeclaration : Tag<SyntaxSort::StructuredBindingDeclaration> {
                enum class RefQualifierKind : uint8_t {
                    None,
                    Rvalue,
                    Lvalue,
                };
                SourceLocation locus{};                // The location of this declaration
                SourceLocation ref_qualifier{};        // The source location of the ref-qualifier (if any)
                SyntaxIndex decl_specifier_seq{};      // The decl-specifier-seq
                SyntaxIndex identifier_list{};         // The list of identifiers: [ a, b, c ]
                ExprIndex initializer{};               // The expression initializer
                RefQualifierKind ref_qualifier_kind{}; // The ref-qualifier on the type (if any)
            };

            struct StructuredBindingIdentifier : Tag<SyntaxSort::StructuredBindingIdentifier> {
                ExprIndex identifier{}; // Identifier expression
                SourceLocation comma{}; // The source location of the ',' (if present)
            };

            struct AsmStatement : Tag<SyntaxSort::AsmStatement> {
                AsmStatement() : tokens{}, locus{} {}
                AsmStatement(SentenceIndex t, const SourceLocation& l) : tokens{t}, locus{l} {}
                SentenceIndex tokens;
                SourceLocation locus;
            };

            struct ReturnStatement : Tag<SyntaxSort::ReturnStatement> {
                enum class ReturnKind : uint8_t {
                    Return,
                    Co_return,
                };

                SentenceIndex pragma_tokens{}; // The index for any preceding #pragma tokens.
                ExprIndex expr{};              // The (optional) expression
                ReturnKind return_kind{};      // 'return' or 'co_return'
                SourceLocation return_locus{}; // The source location of the 'return' keyword
                SourceLocation semi_colon{};   // The source location of the ';'
            };

            struct CompoundStatement : Tag<SyntaxSort::CompoundStatement> {
                SentenceIndex pragma_tokens{}; // The index for any preceding #pragma tokens.
                SyntaxIndex statements{};      // The sub-statement(s)
                SourceLocation left_curly{};   // The source location of the '{'
                SourceLocation right_curly{};  // The source location of the '}'
            };

            struct IfStatement : Tag<SyntaxSort::IfStatement> {
                SentenceIndex pragma_tokens{};    // The index for any preceding #pragma tokens.
                SyntaxIndex init_statement{};     // The init-statement (opt)
                ExprIndex condition{};            // The condition
                SyntaxIndex if_true{};            // The sub-statement(s) to be executed if the condition is true
                SyntaxIndex if_false{};           // The sub-statement(s) to be executed if the condition is false
                SourceLocation if_keyword{};      // The source location of the 'if' keyword
                SourceLocation constexpr_locus{}; // The source location of the 'constexpr' keyword (if provided)
                SourceLocation else_keyword{};    // THe source location of the 'else' keyword
            };

            struct WhileStatement : Tag<SyntaxSort::WhileStatement> {
                SentenceIndex pragma_tokens{};  // The index for any preceding #pragma tokens.
                ExprIndex condition{};          // The condition
                SyntaxIndex statement{};        // The sub-statement(s)
                SourceLocation while_keyword{}; // The source location of the 'while' keyword
            };

            struct DoWhileStatement : Tag<SyntaxSort::DoWhileStatement> {
                SentenceIndex pragma_tokens{};  // The index for any preceding #pragma tokens.
                ExprIndex condition{};          // The condition
                SyntaxIndex statement{};        // The sub-statement(s)
                SourceLocation do_keyword{};    // The source location of the 'do' keyword
                SourceLocation while_keyword{}; // The source location of the 'while' keyword
                SourceLocation semi_colon{};    // The source location of the ';'
            };

            struct ForStatement : Tag<SyntaxSort::ForStatement> {
                SentenceIndex pragma_tokens{}; // The index for any preceding #pragma tokens.
                SyntaxIndex init_statement{};  // The init-statement
                ExprIndex condition{};         // The condition
                ExprIndex expression{};        // The expression
                SyntaxIndex statement{};       // The sub-statement(s)
                SourceLocation for_keyword{};  // The source location of the 'for' keyword
                SourceLocation left_paren{};   // The source location of the '('
                SourceLocation right_paren{};  // The source location of the ')'
                SourceLocation semi_colon{};   // The source location of the 2nd ';'
            };

            struct InitStatement : Tag<SyntaxSort::InitStatement> {
                SentenceIndex pragma_tokens{};           // The index for any preceding #pragma tokens.
                SyntaxIndex expression_or_declaration{}; // Either an expression or a simple declaration
            };

            struct RangeBasedForStatement : Tag<SyntaxSort::RangeBasedForStatement> {
                SentenceIndex pragma_tokens{}; // The index for any preceding #pragma tokens.
                SyntaxIndex init_statement{};  // Ths init-statement (if any)
                SyntaxIndex declaration{};     // The declaration
                ExprIndex initializer{};       // The initializer
                SyntaxIndex statement{};       // The sub-statement(s)
                SourceLocation for_keyword{};  // The source location of the 'for' keyword
                SourceLocation left_paren{};   // The source location of the '('
                SourceLocation right_paren{};  // The source location of the ')'
                SourceLocation colon{};        // The source location of the ':'
            };

            struct ForRangeDeclaration : Tag<SyntaxSort::ForRangeDeclaration> {
                SyntaxIndex decl_specifier_seq{}; // The decl-specifier_seq
                SyntaxIndex declarator{};         // The declarator
            };

            struct LabeledStatement : Tag<SyntaxSort::LabeledStatement> {
                enum class Kind : uint8_t {
                    None,
                    Case,
                    Default,
                    Label,
                };
                SentenceIndex pragma_tokens{}; // The index for any preceding #pragma tokens.
                ExprIndex expression{};        // The expression for a case statement or the name for a label
                SyntaxIndex statement{};       // The sub-statement
                SourceLocation locus{};        // The source location of this label
                SourceLocation colon{};        // The source location of the ':'
                Kind kind{};                   // What kind of label do we have?
            };

            struct BreakStatement : Tag<SyntaxSort::BreakStatement> {
                SourceLocation break_keyword{}; // The source location of the 'break' keyword
                SourceLocation semi_colon{};    // The source location of the ';'
            };

            struct ContinueStatement : Tag<SyntaxSort::ContinueStatement> {
                SourceLocation continue_keyword{}; // The source location of the 'continue' keyword
                SourceLocation semi_colon{};       // The source location of the ';'
            };

            struct SwitchStatement : Tag<SyntaxSort::SwitchStatement> {
                SentenceIndex pragma_tokens{};   // The index for any preceding #pragma tokens.
                SyntaxIndex init_statement{};    // The init-statement (opt)
                ExprIndex condition{};           // The condition
                SyntaxIndex statement{};         // The sub-statement(s)
                SourceLocation switch_keyword{}; // The source location of the 'switch' keyword
            };

            struct GotoStatement : Tag<SyntaxSort::GotoStatement> {
                SentenceIndex pragma_tokens{}; // The index for any preceding #pragma tokens.
                TextOffset name{};             // The associated label
                SourceLocation locus{};        // The source location of the 'goto' keyword
                SourceLocation label{};        // The source location of the label;
                SourceLocation semi_colon{};   // The source location of the ';'
            };

            struct DeclarationStatement : Tag<SyntaxSort::DeclarationStatement> {
                SentenceIndex pragma_tokens{}; // The index for any preceding #pragma tokens.
                SyntaxIndex declaration{};     // The syntactic representation of the declaration
            };

            struct ExpressionStatement : Tag<SyntaxSort::ExpressionStatement> {
                SentenceIndex pragma_tokens{}; // The index for any preceding #pragma tokens.
                ExprIndex expression{};        // The expression
                SourceLocation semi_colon{};   // The source location of the ';'
            };

            struct TryBlock : Tag<SyntaxSort::TryBlock> {
                SentenceIndex pragma_tokens{}; // The index for any preceding #pragma tokens.
                SyntaxIndex statement{};       // The compound statement
                SyntaxIndex handler_seq{};     // The handlers
                SourceLocation try_keyword{};  // The source location of the 'try' keyword
            };

            struct Handler : Tag<SyntaxSort::Handler> {
                SentenceIndex pragma_tokens{};       // The index for any preceding #pragma tokens.
                SyntaxIndex exception_declaration{}; // The exception-declaration
                SyntaxIndex statement{};             // The compound statement
                SourceLocation catch_keyword{};      // The source location of the 'catch' keyword
                SourceLocation left_paren{};         // The source location of the '('
                SourceLocation right_paren{};        // The source location of the ')'
            };

            struct HandlerSeq : Tag<SyntaxSort::HandlerSeq> {
                SyntaxIndex handlers{}; // One of more catch handlers
            };

            struct FunctionTryBlock : Tag<SyntaxSort::FunctionTryBlock> {
                SyntaxIndex statement{};    // The compound statement)
                SyntaxIndex handler_seq{};  // The catch handlers
                SyntaxIndex initializers{}; // Any base-or-member initializers (if this is for a constructor)
            };

            struct TypeIdListElement : Tag<SyntaxSort::TypeIdListElement> {
                SyntaxIndex type_id{};     // The type-id
                SourceLocation ellipsis{}; // The source location of the '...' (if present)
            };

            struct DynamicExceptionSpec : Tag<SyntaxSort::DynamicExceptionSpec> {
                SyntaxIndex type_list{};        // The list of associated types
                SourceLocation throw_keyword{}; // The source location of the 'throw' keyword
                SourceLocation left_paren{};    // The source location of the '('
                SourceLocation
                    ellipsis{}; // The source location of the '...' (MS-only extension) 'type_list_' will be empty
                SourceLocation right_paren{}; // The source location of the ')'
            };

            struct StatementSeq : Tag<SyntaxSort::StatementSeq> {
                SyntaxIndex statements{}; // A sequence of statements
            };

            struct MemberFunctionDeclaration : Tag<SyntaxSort::MemberFunctionDeclaration> {
                SyntaxIndex definition{}; // The definition of this member function
            };

            struct FunctionDefinition : Tag<SyntaxSort::FunctionDefinition> {
                SyntaxIndex decl_specifier_seq{}; // The decl-specifier-seq for this function
                SyntaxIndex declarator{};         // The declarator for this function
                SyntaxIndex requires_clause{};    // The requires clause (if present)
                SyntaxIndex body{};               // The body of this function
            };

            struct FunctionBody : Tag<SyntaxSort::FunctionBody> {
                SyntaxIndex statements{};         // The statement(s)
                SyntaxIndex function_try_block{}; // The function-try-block (if any)
                SyntaxIndex initializers{};       // Any base-or-member initializers (if this is for a constructor)
                Keyword default_or_delete{};      // Is the function 'default'ed' or 'delete'ed'
                SourceLocation assign{};          // The source location of the '=' (if any)
                SourceLocation semi_colon{};      // THe source location of the ';' (if any)
            };

            struct Expression : Tag<SyntaxSort::Expression> {
                ExprIndex expression{};
            };

            struct TemplateParameterList : Tag<SyntaxSort::TemplateParameterList> {
                SyntaxIndex parameters{};      // Any template parameters
                SyntaxIndex requires_clause{}; // The requires clause (if present)
                SourceLocation left_angle{};   // The source location of the '<'
                SourceLocation right_angle{};  // The source location of the '>'
            };

            struct TemplateDeclaration : Tag<SyntaxSort::TemplateDeclaration> {
                SyntaxIndex parameters{};  // Any template parameters
                SyntaxIndex declaration{}; // The declaration under the template
                SourceLocation locus{};    // The source location of the 'template' keyword
            };

            struct RequiresClause : Tag<SyntaxSort::RequiresClause> {
                ExprIndex expression{}; // The expression for this requires clause
                SourceLocation locus{}; // The source location
            };

            struct SimpleRequirement : Tag<SyntaxSort::SimpleRequirement> {
                ExprIndex expression{}; // The expression for this requirement
                SourceLocation locus{}; // The source location
            };

            struct TypeRequirement : Tag<SyntaxSort::TypeRequirement> {
                ExprIndex type{};       // The type for this requirement
                SourceLocation locus{}; // The source location
            };

            struct CompoundRequirement : Tag<SyntaxSort::CompoundRequirement> {
                ExprIndex expression{};            // The expression for this requirement
                ExprIndex type_constraint{};       // The optional type constraint
                SourceLocation locus{};            // The source location
                SourceLocation right_curly{};      // The source location of the '}'
                SourceLocation noexcept_keyword{}; // The source location of the 'noexcept' keyword
            };

            struct NestedRequirement : Tag<SyntaxSort::NestedRequirement> {
                ExprIndex expression{}; // The expression for this requirement
                SourceLocation locus{}; // The source location
            };

            struct RequirementBody : Tag<SyntaxSort::RequirementBody> {
                SyntaxIndex requirements{};   // The requirements
                SourceLocation locus{};       // The source location
                SourceLocation right_curly{}; // The source location of the '}'
            };

            struct TypeTemplateParameter : Tag<SyntaxSort::TypeTemplateParameter> {
                TextOffset name{};              // The identifier for this template parameter
                ExprIndex type_constraint{};    // The optional type constraint
                SyntaxIndex default_argument{}; // The optional default argument
                SourceLocation locus{};         // The source location of the parameter
                SourceLocation ellipsis{};      // The source location of the '...' (if present)
            };

            struct TemplateTemplateParameter : Tag<SyntaxSort::TemplateTemplateParameter> {
                TextOffset name{};              // The identifier for this template template-parameter (if present)
                SyntaxIndex default_argument{}; // The optional default argument
                SyntaxIndex parameters{};       // The template parameters
                SourceLocation locus{};         // The source location of the 'template' keyword
                SourceLocation ellipsis{};      // The source location of the '...' (if present)
                SourceLocation comma{};         // The source location of the ',' (if present)
                Keyword type_parameter_key{};   // The type parameter key (typename|class)
            };

            struct TypeTemplateArgument : Tag<SyntaxSort::TypeTemplateArgument> {
                SyntaxIndex argument{};    // The template-argument
                SourceLocation ellipsis{}; // The source location of the '...' (if present)
                SourceLocation comma{};    // The source location of the ',' (if present)
            };

            struct NonTypeTemplateArgument : Tag<SyntaxSort::NonTypeTemplateArgument> {
                ExprIndex argument{};      // The template-argument
                SourceLocation ellipsis{}; // The source location of the '...' (if present)
                SourceLocation comma{};    // The source location of the ',' (if present)
            };

            struct TemplateArgumentList : Tag<SyntaxSort::TemplateArgumentList> {
                SyntaxIndex arguments{};      // Any template arguments
                SourceLocation left_angle{};  // The source location of the '<'
                SourceLocation right_angle{}; // The source location of the '>'
            };

            struct TemplateId : Tag<SyntaxSort::TemplateId> {
                SyntaxIndex name{};                // The name of the primary template (if it is not bound)
                ExprIndex symbol{};                // The symbol for the primary template (if it is bound)
                SyntaxIndex arguments{};           // The template argument list
                SourceLocation locus{};            // The source location
                SourceLocation template_keyword{}; // The source location of the optional 'template' keyword
            };

            struct MemInitializer : Tag<SyntaxSort::MemInitializer> {
                ExprIndex name{};          // The member or base to initialize
                ExprIndex initializer{};   // The initializer
                SourceLocation ellipsis{}; // The source location of the '...' (if present)
                SourceLocation comma{};    // The source location of the ',' (if present)
            };

            struct CtorInitializer : Tag<SyntaxSort::CtorInitializer> {
                SyntaxIndex initializers{}; // The set of mem-initializers
                SourceLocation colon{};     // The source location of the ':'
            };

            struct CaptureDefault : Tag<SyntaxSort::CaptureDefault> {
                SourceLocation locus{};       // The source location of this capture
                SourceLocation comma{};       // The source location of the ',' (if present)
                bool default_is_by_reference; // Is the capture-default '&' or '='?
            };

            struct SimpleCapture : Tag<SyntaxSort::SimpleCapture> {
                ExprIndex name{};           // The name of this simple-capture
                SourceLocation ampersand{}; // The source location of the '&' (if present)
                SourceLocation ellipsis{};  // The source location of the '...' (if present)
                SourceLocation comma{};     // The source location of the ',' (if present)
            };

            struct InitCapture : Tag<SyntaxSort::InitCapture> {
                ExprIndex name{};           // The name of the init-capture
                ExprIndex initializer{};    // The associated initializer
                SourceLocation ellipsis{};  // The source location of the '...' (if present)
                SourceLocation ampersand{}; // The source location of the '&' (if present)
                SourceLocation comma{};     // The source location of the ',' (if present)
            };

            struct ThisCapture : Tag<SyntaxSort::ThisCapture> {
                SourceLocation locus{};    // The source location of this capture
                SourceLocation asterisk{}; // The source location of the '*' capture (if present)
                SourceLocation comma{};    // The source location of the ',' (if present)
            };

            struct LambdaIntroducer : Tag<SyntaxSort::LambdaIntroducer> {
                SyntaxIndex captures{};         // Any associated captures
                SourceLocation left_bracket{};  // The source location of the '['
                SourceLocation right_bracket{}; // The source location of the ']'
            };

            struct LambdaDeclarator : Tag<SyntaxSort::LambdaDeclarator> {
                SyntaxIndex parameters{};              // The parameters
                SyntaxIndex exception_specification{}; // The exception-specification (if present)
                SyntaxIndex trailing_return_type{};    // The trailing return type (if present)
                Keyword keyword{};                     // 'mutable' or 'constexpr' (if present)
                SourceLocation left_paren{};           // The source location of the '('
                SourceLocation right_paren{};          // The source location of the ')'
                SourceLocation ellipsis{};             // The source location of the '...' (if present)
            };

            struct UsingDeclaration : Tag<SyntaxSort::UsingDeclaration> {
                SyntaxIndex declarators{};      // The associated using-declarators
                SourceLocation using_keyword{}; // The source location of the 'using' keyword
                SourceLocation semi_colon{};    // The source location of the ';'
            };

            struct UsingEnumDeclaration : Tag<SyntaxSort::UsingEnumDeclaration> {
                ExprIndex name{};               // The specified enumeration
                SourceLocation using_keyword{}; // The source location of the 'using' keyword
                SourceLocation enum_keyword{};  // The source location of the 'enum' keyword
                SourceLocation semi_colon{};    // The source location of the ';'
            };

            struct UsingDeclarator : Tag<SyntaxSort::UsingDeclarator> {
                ExprIndex qualified_name{};        // The qualified-name
                SourceLocation typename_keyword{}; // The source location of the 'typename' (if present)
                SourceLocation ellipsis{};         // The source location of the '...' (if present)
                SourceLocation comma{};            // The source location of the ',' (if present)
            };

            struct UsingDirective : Tag<SyntaxSort::UsingDirective> {
                ExprIndex qualified_name{};         // The qualified-name being used
                SourceLocation using_keyword{};     // The source location of the 'using' keyword
                SourceLocation namespace_keyword{}; // The source location of the 'namespace' keyword
                SourceLocation semi_colon{};        // The source location of the ';'
            };

            struct NamespaceAliasDefinition : Tag<SyntaxSort::NamespaceAliasDefinition> {
                ExprIndex identifier{};             // The identifier
                ExprIndex namespace_name{};         // The name of the namespace
                SourceLocation namespace_keyword{}; // The source location of the 'namespace' keyword
                SourceLocation assign{};            // The source location of the '='
                SourceLocation semi_colon{};        // The source location of the ';'
            };

            struct ArrayIndex : Tag<SyntaxSort::ArrayIndex> {
                ExprIndex array{};              // The array expression
                ExprIndex index{};              // The index expression
                SourceLocation left_bracket{};  // The source location of the '['
                SourceLocation right_bracket{}; // The source location of the ']'
            };

            struct TypeTraitIntrinsic : Tag<SyntaxSort::TypeTraitIntrinsic> {
                SyntaxIndex arguments{}; // Any arguments;
                SourceLocation locus{};  // The source location of the intrinsic
                Operator intrinsic{};    // The index of the intrinsic
            };

            struct SEHTry : Tag<SyntaxSort::SEHTry> {
                SyntaxIndex statement{};      // The associated compound statement
                SyntaxIndex handler{};        // The associated handler
                SourceLocation try_keyword{}; // The source location of the '__try' keyword
            };

            struct SEHExcept : Tag<SyntaxSort::SEHExcept> {
                ExprIndex expression{};          // The associated expression
                SyntaxIndex statement{};         // The associated compound statement
                SourceLocation except_keyword{}; // The source location of the '__except' keyword
                SourceLocation left_paren{};     // The source location of the '('
                SourceLocation right_paren{};    // The source location of the ')'
            };

            struct SEHFinally : Tag<SyntaxSort::SEHFinally> {
                SyntaxIndex statement{};          // The associated compound statement
                SourceLocation finally_keyword{}; // The source location of the '__finally' keyword
            };

            struct SEHLeave : Tag<SyntaxSort::SEHLeave> {
                SourceLocation leave_keyword{}; // The source location of the '__leave' keyword
                SourceLocation semi_colon{};    // The source location of the ';'
            };

            struct Super : Tag<SyntaxSort::Super> {
                SourceLocation locus{}; // The source location of the '__super' keyword
            };

            enum class FoldKind : uint32_t { // FIXME: this should be uint8_t
                Unknown,
                LeftFold,  // Some form of left fold expression
                RightFold, // Some form of righr fold expression
            };

            struct UnaryFoldExpression : Tag<SyntaxSort::UnaryFoldExpression> {
                FoldKind kind = FoldKind::Unknown; // FIXME: Move last
                ExprIndex expression{};            // The associated expression
                DyadicOperator op{};               // The operator kind
                SourceLocation locus{};            // The source location of the unary fold expression
                SourceLocation ellipsis{};         // The source location of the '...'
                SourceLocation operator_locus{};   // The source location of the operator
                SourceLocation right_paren{};      // The source location of the ')'
            };

            struct BinaryFoldExpression : Tag<SyntaxSort::BinaryFoldExpression> {
                FoldKind kind = FoldKind::Unknown;     // FIXME: Move last
                ExprIndex left_expression{};           // The left expression
                ExprIndex right_expression{};          // The right expression (if present)
                DyadicOperator op{};                   // The operator kind
                SourceLocation locus{};                // The source location of the fold expression
                SourceLocation ellipsis{};             // The source location of the '...'
                SourceLocation left_operator_locus{};  // The source location of the left operator
                SourceLocation right_operator_locus{}; // The source location of the right operator
                SourceLocation right_paren{};          // The source location of the ')'
            };

            struct EmptyStatement : Tag<SyntaxSort::EmptyStatement> {
                SourceLocation locus{}; // The source location of the ';'
            };

            struct AttributedStatement : Tag<SyntaxSort::AttributedStatement> {
                SentenceIndex pragma_tokens{}; // The index for any preceding #pragma tokens.
                SyntaxIndex statement{};       // The statement
                SyntaxIndex attributes{};      // The associated attributes
            };

            struct AttributedDeclaration : Tag<SyntaxSort::AttributedDeclaration> {
                SourceLocation locus{};    // The source location of the attributes
                SyntaxIndex declaration{}; // The declaration
                SyntaxIndex attributes{};  // The associated attributes
            };

            struct AttributeSpecifierSeq : Tag<SyntaxSort::AttributeSpecifierSeq> {
                SyntaxIndex attributes{}; // The sequence of attributes
            };

            struct AttributeSpecifier : Tag<SyntaxSort::AttributeSpecifier> {
                SyntaxIndex using_prefix{};       // The attribute using prefix (if any)
                SyntaxIndex attributes{};         // The attributes (if any)
                SourceLocation left_bracket_1{};  // The source location of the first '['
                SourceLocation left_bracket_2{};  // The source location of the second '['
                SourceLocation right_bracket_1{}; // The source location of the first ']'
                SourceLocation right_bracket_2{}; // The source location of the second ']'
            };

            struct AttributeUsingPrefix : Tag<SyntaxSort::AttributeUsingPrefix> {
                ExprIndex attribute_namespace{}; // The attribute namespace
                SourceLocation using_locus{};    // The source location of the 'using'
                SourceLocation colon{};          // The source location of the  ':'
            };

            struct Attribute : Tag<SyntaxSort::Attribute> {
                ExprIndex identifier{};          // The name of the attribute
                ExprIndex attribute_namespace{}; // The attribute namespace (if present)
                SyntaxIndex argument_clause{};   // The attribute argument clause (if present)
                SourceLocation double_colon{};   // The source location of the '::' (if present)
                SourceLocation ellipsis{};       // The source location of the '...' (if present)
                SourceLocation comma{};          // The source location of the ',' (if present)
            };

            struct AttributeArgumentClause : Tag<SyntaxSort::AttributeArgumentClause> {
                SentenceIndex tokens{};       // The argument tokens (if present)
                SourceLocation left_paren{};  // The source location of the '('
                SourceLocation right_paren{}; // The source location of the ')'
            };

            struct AlignasSpecifier : Tag<SyntaxSort::Alignas> {
                SyntaxIndex expression{};     // The expression of this alignas
                SourceLocation locus{};       // The source location of the alignas specifier
                SourceLocation left_paren{};  // The source location of the '('
                SourceLocation right_paren{}; // The source location of the ')'
            };

            // A sequence of zero or syntactic elements
            struct Tuple : Tag<SyntaxSort::Tuple>, Sequence<SyntaxIndex, HeapSort::Syntax> {
                Tuple() = default;
                Tuple(Index f, Cardinality n) : Sequence{f, n} {}
            };

            namespace microsoft {
                // There are a few operators that accept either a type or an expression -- or in some cases template
                // name. Usually such an operator will establish a default kind (choose either type or expression) and
                // have an indirection to encode the other kind, instead of maintaining an ambiguity to be resolved by a
                // side bit stored elsewhere.  The current encoding of MSVC's __uuidof extension maintains such an
                // ambiguity.
                struct TypeOrExprOperand {
                    union {
                        TypeIndex as_type;
                        ExprIndex as_expr;
                    };

                    void operator=(TypeIndex idx)
                    {
                        as_type = idx;
                    }
                    void operator=(ExprIndex idx)
                    {
                        as_expr = idx;
                    }
                };
                static_assert(sizeof(TypeOrExprOperand) == sizeof(Index));

                // the types of msvc-specific C++ syntax
                enum class Kind : uint8_t {
                    Unknown,
                    Declspec,          // __declspec( expression )
                    BuiltinAddressOf,  // __builtin_addressof( expression )
                    UUIDOfTypeID,      // __uuidof( typeid )
                    UUIDOfExpr,        // __uuidof( expression )
                    BuiltinHugeValue,  // __builtin_huge_val()
                    BuiltinHugeValuef, // __builtin_huge_valf()
                    BuiltinNan,        // __builtin_nan
                    BuiltinNanf,       // __builtin_nanf
                    BuiltinNans,       // __builtin_nans
                    BuiltinNansf,      // __builtin_nansf
                    IfExists,          // __if_exists ( id-expression ) brace-enclosed-region
                    Count
                };
                struct Declspec {               // __declspec( expression )
                    SourceLocation left_paren;  // location of '('
                    SourceLocation right_paren; // location of ')'
                    SentenceIndex tokens;       // token expression
                };
                struct BuiltinAddressOf { // __builtin_addressof( expression )
                    ExprIndex expr;       // inner expression
                };
                struct UUIDOf {                 // __uuidof( type-id ) | __uuidof( expression )
                    SourceLocation left_paren;  // location of '('
                    SourceLocation right_paren; // location of ')'
                    TypeOrExprOperand operand;  // kind: UUIDOfTypeId => TypeIndex; UUIDIfExpr => ExprIndex
                };
                struct Intrinsic {
                    SourceLocation left_paren;  // location of '('
                    SourceLocation right_paren; // location of ')'
                    ExprIndex argument;         // expression
                };
                struct IfExists {
                    enum class Kind : uint8_t {
                        Statement,
                        Initializer,
                        MemberDeclaration,
                    };
                    enum class Keyword : uint8_t {
                        IfExists,
                        IfNotExists,
                    };
                    Kind kind;                  // the declaration context of __if_exists
                    Keyword keyword;            // distinction between __if_exists and __if_not_exists
                    ExprIndex subject;          // the id-expression to be tested
                    SourceLocation left_paren;  // location of '('
                    SourceLocation right_paren; // location of ')'
                    SentenceIndex tokens;       // brace-enclosed region
                };

                struct VendorSyntax : Tag<SyntaxSort::VendorExtension> {
                    VendorSyntax() : ms_declspec{} {}
                    Kind kind = Kind::Unknown;
                    SourceLocation locus{}; // The root source location of the syntax
                    union {
                        Declspec ms_declspec;
                        BuiltinAddressOf ms_builtin_addressof;
                        UUIDOf ms_uuidof;
                        Intrinsic ms_intrinsic;
                        IfExists ms_if_exists;
                    };
                };
            } // namespace microsoft
        }     // namespace syntax

        // Location description of a source file + line pair
        struct FileAndLine : std::pair<NameIndex, LineNumber> {
            FileAndLine() : std::pair<NameIndex, LineNumber>() {}
            FileAndLine(NameIndex index, LineNumber line) : std::pair<NameIndex, LineNumber>(index, line) {}

            NameIndex file() const
            {
                return first;
            }

            LineNumber line() const
            {
                return second;
            }
        };

        // Almost any C++ declaration can be parameterized, either directly (as a template),
        // or indirectly (when declared at the lexical scope of a template) without being template.
        struct ParameterizedEntity {
            DeclIndex decl{};     // The entity being parameterized.
            SentenceIndex head{}; // The sequence of words making up the declarative part of current instantiation.
            SentenceIndex body{}; // The sequence of words making up the body of this template
            SentenceIndex attributes{}; // Attributes of this template.
        };

        // Symbolic representation of a specialization request, whether implicit or explicit.
        struct SpecializationForm {
            DeclIndex template_decl;
            ExprIndex arguments;
        };

        // This structure is used to represent a body of a constexpr function.
        // In the future, it will be also used to represent the bodies of inline functions and function templates.
        // It is stored in the traits partition indexed by the DeclIndex of its FunctionDecl,
        // NonStaticMemberFunctionDecl or ConstructorDecl.
        // TODO: initializer is a bit out of place here for a mapping. Fix it or learn to live with it.
        struct MappingDefinition {
            ChartIndex parameters{};  // Function parameter list (if any) in the defining declaration
            ExprIndex initializers{}; // Any base-or-member initializers (if this is for a constructor)
            StmtIndex body{};         // The body of the function
        };

        template<typename T>
        struct Identity {
<<<<<<< HEAD
            T name;               // The name of the entity (either 'NameIndex' or 'TextOffset')
            SourceLocation locus; // Source location of this entity
=======
            T name{};               // The name of the entity (either 'NameIndex' or 'TextOffset')
            SourceLocation locus;   // Source location of this entity
>>>>>>> a4b94187
        };

        // Symbolic representation of a function declaration.
        struct FunctionDecl : Tag<DeclSort::Function> {
            Identity<NameIndex> identity;   // The name and location of this function
            TypeIndex type;                 // Sort and index of this decl's type.  Null means no type.
            DeclIndex home_scope;           // Enclosing scope of this declaration.
            ChartIndex chart;               // Function parameter list.
            FunctionTraits traits;          // Function traits
            BasicSpecifiers basic_spec;     // Basic declaration specifiers.
            Access access;                  // Access right to this function.
            ReachableProperties properties; // Set of reachable properties of this declaration
        };

        static_assert(offsetof(FunctionDecl, identity) == 0,
                      "The name population code expects 'identity' to be at offset zero");

        struct IntrinsicDecl : Tag<DeclSort::Intrinsic> {
            Identity<TextOffset> identity; // // The name and location of this intrinsic
            TypeIndex type;                // Sort and index of this decl's type.  Null means no type.
            DeclIndex home_scope;          // Enclosing scope of this declaration.
            BasicSpecifiers basic_spec;    // Basic declaration specifiers.
            Access access;                 // Access right to this function.
            FunctionTraits
                traits; // Function traits.  TODO: Move this to the logical location for next major IFC version.
        };

        static_assert(offsetof(IntrinsicDecl, identity) == 0,
                      "The name population code expects 'identity' to be at offset zero");

        // An enumerator declaration.
        struct EnumeratorDecl : Tag<DeclSort::Enumerator> {
            Identity<TextOffset> identity; // // The name and location of this enumerator
            TypeIndex type;                // Sort and index of this decl's type.  Null means no type.
            ExprIndex initializer;      // Sort and index of this declaration's initializer, if any.  Null means absent.
            BasicSpecifiers basic_spec; // Basic declaration specifiers.
            Access access;              // Access right to this enumerator.
        };

        // A strongly-typed abstraction of ExprIndex which always points to ExprSort::NamedDecl.
        enum class DefaultIndex : uint32_t {
            UnderlyingSort = ifc::to_underlying(ExprSort::NamedDecl),
        };

        inline ExprIndex as_expr_index(DefaultIndex index)
        {
            if (index_like::null(index))
                return {};
            // DefaultIndex == 1 starts us at offset 0, so we retract the index to get the offset.
            const auto n        = index_like::pointed<DefaultIndex>::retract(index);
            using SortType      = ExprIndex::SortType;
            constexpr auto sort = SortType{ifc::to_underlying(DefaultIndex::UnderlyingSort)};
            return index_like::make<ExprIndex>(sort, n);
        }

        inline DefaultIndex as_default_index(ExprIndex index)
        {
            if (null(index))
                return {};
            // Since this is an offset into a known partition, we only need its value.
            return index_like::pointed<DefaultIndex>::inject(ifc::to_underlying(index.index()));
        }

        struct ParameterDecl : Tag<DeclSort::Parameter> {
            Identity<TextOffset> identity;  // The name and location of this function parameter
            TypeIndex type;                 // Sort and index of this decl's type.  Null means no type.
            ExprIndex type_constraint;      // Optional type-constraint on the parameter type.
            DefaultIndex initializer{};     // Default argument. Null means none was provided.
            uint32_t level{};               // The nesting depth of this parameter (template or function).
            uint32_t position{};            // The 1-based position of this parameter.
            ParameterSort sort{};           // The kind of parameter.
            ReachableProperties properties{}; // The set of semantic properties reaching to outside importers.
        };

        // A variable declaration, including static data members.
        struct VariableDecl : Tag<DeclSort::Variable> {
            Identity<NameIndex> identity; // The name and location of this variable
            TypeIndex type;               // Sort and index of this decl's type.  Null means no type.
            DeclIndex home_scope;         // Enclosing scope of this declaration.
            ExprIndex initializer;      // Sort and index of this declaration's initializer, if any.  Null means absent.
            ExprIndex alignment;        // If non-zero, explicit alignment specification, e.g. alignas(N).
            ObjectTraits obj_spec;      // Object traits associated with this variable.
            BasicSpecifiers basic_spec; // Basic declaration specifiers.
            Access access;              // Access right to this variable.
            ReachableProperties properties; // The set of semantic properties reaching to outside importers.
        };

        static_assert(offsetof(VariableDecl, identity) == 0,
                      "The name population code expects 'identity' to be at offset zero");

        // A non-static data member declaration that is not a bitfield.
        struct FieldDecl : Tag<DeclSort::Field> {
            Identity<TextOffset> identity;  // The name and location of this non-static data member
            TypeIndex type;                 // Sort and index of this decl's type.  Null means no type.
            DeclIndex home_scope;           // Enclosing scope of this declaration.
            ExprIndex initializer;          // The field initializer (if any)
            ExprIndex alignment;            // If non-zero, explicit alignment specification, e.g. alignas(N).
            ObjectTraits obj_spec;          // Object traits associated with this field.
            BasicSpecifiers basic_spec;     // Basic declaration specifiers.
            Access access;                  // Access right to this data member.
            ReachableProperties properties; // Set of reachable semantic properties of this declaration
        };

        // A bitfield declaration.
        struct BitfieldDecl : Tag<DeclSort::Bitfield> {
            Identity<TextOffset> identity; // The name and location of this bitfield
            TypeIndex type;                // Sort and index of this decl's type.  Null means no type.
            DeclIndex home_scope;          // Enclosing scope of this declaration.
            ExprIndex width;               // Number of bits requested for this bitfield.
            ExprIndex initializer;      // Sort and index of this declaration's initializer, if any.  Null means absent.
            ObjectTraits obj_spec;      // Object traits associated with this field.
            BasicSpecifiers basic_spec; // Basic declaration specifiers.
            Access access;              // Access right to this bitfield.
            ReachableProperties properties; // Set of reachable semantic properties of this declaration
        };

        // A declaration for a named scope, e.g. class, namespaces.
        struct ScopeDecl : Tag<DeclSort::Scope> {
            Identity<NameIndex> identity; // The name and location of this scope (class or namespace)
            TypeIndex type;               // Sort index of this decl's type.
            TypeIndex base;               // Base type(s) in class inheritance.
            ScopeIndex initializer;       // Type definition (i.e. initializer) of this type declaration.
            DeclIndex home_scope;         // Enclosing scope of this declaration.
            ExprIndex alignment;          // If non-zero, explicit alignment specification, e.g. alignas(N).
            PackSize pack_size;           // The pack size value applied to all members of this class (#pragma pack(n))
            BasicSpecifiers basic_spec;   // Basic declaration specifiers.
            ScopeTraits scope_spec;       // Property of this scope type declaration.
            Access access;                // Access right to the name of this user-defined type.
            ReachableProperties properties; // The set of semantic properties reaching to outside importers.
        };

        struct EnumerationDecl : Tag<DeclSort::Enumeration> {
            Identity<TextOffset> identity;        // The name and location of this enumeration
            TypeIndex type;                       // Sort index of this decl's type.
            TypeIndex base;                       // Enumeration base type.
            Sequence<EnumeratorDecl> initializer; // Type definition (i.e. initializer) of this type declaration.
            DeclIndex home_scope;                 // Enclosing scope of this declaration.
            ExprIndex alignment;                  // If non-zero, explicit alignment specification, e.g. alignas(N).
            BasicSpecifiers basic_spec;           // Basic declaration specifiers.
            Access access;                        // Access right to this enumeration.
            ReachableProperties properties;       // The set of semantic properties reaching to outside importers.
        };

        static_assert(offsetof(EnumerationDecl, identity) == 0,
                      "The name population code expects 'identity' to be at offset zero");

        // A general alias declaration for a type.
        // E.g.
        //     using T = int;
        //     namespace N = VeryLongCompanyName::NiftyDivision::AwesomeDepartment;
        // are all (type) alias declarations in the IFC.
        struct AliasDecl : Tag<DeclSort::Alias> {
            Identity<TextOffset> identity; // The name and location of this alias
            TypeIndex type;                // The type of this alias (TypeBasis::Typename for conventional C++ type,
                                           // TypeBasis::Namespace for a namespace, etc.)
            DeclIndex home_scope;          // Enclosing scope of this declaration.
            TypeIndex aliasee;             // The type this declaration is introducing a name for.
            BasicSpecifiers basic_spec;    // Basic declaration specifiers.
            Access access;                 // Access right to the name of this type alias.
        };

        static_assert(offsetof(AliasDecl, identity) == 0,
                      "The name population code expects 'identity' to be at offset zero");

        // A temploid declaration
        struct TemploidDecl : Tag<DeclSort::Temploid>, ParameterizedEntity {
            ChartIndex chart;               // The enclosing set template parameters of this entity.
            ReachableProperties properties; // The set of semantic properties reaching to outside importers.
        };

        // The core of a template.
        struct Template {
            Identity<NameIndex> identity; // What identifies this template
            DeclIndex home_scope;         // Enclosing scope of this declaration.
            ChartIndex chart;             // Template parameter list.
            ParameterizedEntity entity;   // The core parameterized entity.
        };

        static_assert(offsetof(Template, identity) == 0,
                      "The name population code expects 'identity' to be at offset zero");

        // A template declaration.
        struct TemplateDecl : Tag<DeclSort::Template>, Template {
            TypeIndex type; // The type of the parameterized entity.  FIXME: In some sense this is redundant with
                            // `entity' but VC's internal representation is currently too irregular.
            BasicSpecifiers basic_spec;     // Basic declaration specifiers.
            Access access;                  // Access right to the name of this template declaration.
            ReachableProperties properties; // The set of semantic properties reaching to outside importers.
        };

        // A specialization of a template.
        struct PartialSpecializationDecl : Tag<DeclSort::PartialSpecialization>, Template {
            SpecFormIndex specialization_form; // The specialization pattern: primary template + argument list.
            BasicSpecifiers basic_spec;        // Basic declaration specifiers.
            Access access;                     // Access right to the name of this template specialization.
            ReachableProperties properties;    // The set of semantic properties reaching to outside importers.
        };

        enum class SpecializationSort : uint8_t {
            Implicit,      // An implicit specialization
            Explicit,      // An explicit specialization (user provided)
            Instantiation, // An explicit instantiation (user provided)
        };

        struct SpecializationDecl : Tag<DeclSort::Specialization> {
            SpecFormIndex specialization_form; // The specialization pattern: primary template + argument list.
            DeclIndex decl;                    // The entity declared by this specialization.
            SpecializationSort sort;           // The specialization category.
            BasicSpecifiers basic_spec;
            Access access;
            ReachableProperties properties;
        };

        struct DefaultArgumentDecl : Tag<DeclSort::DefaultArgument> {
            SourceLocation locus;  // The location of this default argument decl.
            TypeIndex type;        // The type of the default argument decl.
            DeclIndex home_scope;  // Enclosing scope of this declaration.
            ExprIndex initializer; // The expression used to initialize the accompanying parameter when this default
                                   // argument is used in a call expression.
            BasicSpecifiers basic_spec;
            Access access;
            ReachableProperties properties;
        };

        // A concept.
        struct Concept : Tag<DeclSort::Concept> {
            Identity<TextOffset> identity; // What identifies this concept.
            DeclIndex home_scope;          // Enclosing scope of this declaration.
            TypeIndex type;                // The type of the parameterized entity.
            ChartIndex chart;              // Template parameter list.
            ExprIndex constraint;          // The associated constraint-expression.
            BasicSpecifiers basic_spec;    // Basic declaration specifiers.
            Access access;                 // Access right to the name of this template declaration.
            SentenceIndex head; // The sequence of words making up the declarative part of current instantiation.
            SentenceIndex body; // The sequence of words making up the body of this concept.
        };

        static_assert(offsetof(Template, identity) == 0,
                      "The name population code expects 'identity' to be at offset zero");

        // A non-static member function declaration.
        struct NonStaticMemberFunctionDecl : Tag<DeclSort::Method> {
            Identity<NameIndex> identity;   // What identifies this non-static member function
            TypeIndex type;                 // Sort and index of this decl's type.  Null means no type.
            DeclIndex home_scope;           // Enclosing scope of this declaration.
            ChartIndex chart;               // Function parameter list.
            FunctionTraits traits;          // Function traits ('const' etc.)
            BasicSpecifiers basic_spec;     // Basic declaration specifiers.
            Access access;                  // Access right to this member.
            ReachableProperties properties; // Set of reachable semantic properties of this declaration
        };

        // A constructor declaration.
        struct ConstructorDecl : Tag<DeclSort::Constructor> {
            Identity<TextOffset> identity;  // What identifies this constructor
            TypeIndex type;                 // Type of this constructor declaration.
            DeclIndex home_scope;           // Enclosing scope of this declaration.
            ChartIndex chart;               // Function parameter list.
            FunctionTraits traits;          // Function traits
            BasicSpecifiers basic_spec;     // Basic declaration specifiers.
            Access access;                  // Access right to this constructor.
            ReachableProperties properties; // Set of reachable semantic properties of this declaration
        };

        // A constructor declaration.
        struct InheritedConstructorDecl : Tag<DeclSort::InheritedConstructor> {
            Identity<TextOffset> identity; // What identifies this constructor
            TypeIndex type;                // Type of this contructor declaration.
            DeclIndex home_scope;          // Enclosing scope of this declaration.
            ChartIndex chart;              // Function parameter list.
            FunctionTraits traits;         // Function traits
            BasicSpecifiers basic_spec;    // Basic declaration specifiers.
            Access access;                 // Access right to this constructor.
            DeclIndex base_ctor;           // The base class ctor this ctor references.
        };

        // A destructor declaration.
        struct DestructorDecl : Tag<DeclSort::Destructor> {
            Identity<TextOffset> identity;  // What identifies this destructor
            DeclIndex home_scope;           // Enclosing scope of this declaration.
            NoexceptSpecification eh_spec;  // Exception specification.
            FunctionTraits traits;          // Function traits.
            BasicSpecifiers basic_spec;     // Basic declaration specifiers.
            Access access;                  // Access right to this destructor.
            CallingConvention convention;   // Calling convention.
            ReachableProperties properties; // Set of reachable semantic properties of this declaration
        };

        // A deduction guide for class template.
        // Note: If the deduction guide was paramterized by a template, then this would be
        // the corresponding parameterized decl.  The template declaration itself has no name.
        struct DeductionGuideDecl : Tag<DeclSort::DeductionGuide> {
            Identity<NameIndex> identity; // associated primary template and location of declaration
            DeclIndex home_scope;         // Enclosing scope of this declaration
            ChartIndex source;            // Function parameters mentioned in the deduction guide declaration
            ExprIndex target;             // Pattern for the template-argument list to deduce
            GuideTraits traits;           // Deduction guide traits.
            BasicSpecifiers basic_spec;   // Basic declaration specifiers.
        };

        // Declaration introducing no names, e.g. static_assert, asm-declaration, empty-declaration
        struct BarrenDecl : Tag<DeclSort::Barren> {
            DirIndex directive;
            BasicSpecifiers basic_spec;
            Access access;
        };

        struct ReferenceDecl : Tag<DeclSort::Reference> {
            ModuleReference translation_unit; // The owning TU of this decl.
            DeclIndex local_index;            // The core declaration.
        };

        // A property declaration -- VC extensions.
        struct PropertyDeclaration : Tag<DeclSort::Property> {
            DeclIndex data_member;      // The pseudo data member that represents this property
            TextOffset get_method_name; // The name of the 'get' method
            TextOffset set_method_name; // The name of the 'set' method
        };

        struct SegmentDecl : Tag<DeclSort::OutputSegment> {
            TextOffset name;        // offset of name's text in the string table.
            TextOffset class_id;    // Class ID of the segment.
            SegmentTraits seg_spec; // Attributes collected from #pragmas, for linker use.
            SegmentType type;       // The type of segment.
        };

        struct UsingDeclaration : Tag<DeclSort::UsingDeclaration> {
            Identity<TextOffset> identity; // What identifies this using declaration
            DeclIndex home_scope;          // Enclosing scope of this declaration.
            DeclIndex resolution;          // Designates the used set of declarations.
            ExprIndex parent;           // If this is a member using declaration then this is the introducing base-class
            TextOffset name;            // If this is a member using declaration then this is the name of member
            BasicSpecifiers basic_spec; // Basic declaration specifiers.
            Access access;              // If this is a member using declaration then this is its access
            bool is_hidden;             // Is this using-declaration hidden?
        };

        struct FriendDeclaration : Tag<DeclSort::Friend> {
            ExprIndex index{}; // The expression representing a reference to the declaration.
                               // Note: most of the time this is a NamedDeclExpression but it
                               // can also be a TemplateIdExpression in the case of the friend
                               // decl being referenced is some specialization of a template.
        };

        struct ExpansionDecl : Tag<DeclSort::Expansion> {
            SourceLocation locus; // Location of the expansion
            DeclIndex operand;    // The declaration to expand
        };

        struct SyntacticDecl : Tag<DeclSort::SyntaxTree> {
            SyntaxIndex index{};
        };

        // A sequence of zero or more entities
        struct TupleDecl : Tag<DeclSort::Tuple>, Sequence<DeclIndex, HeapSort::Decl> {
            TupleDecl() = default;
            TupleDecl(Index f, Cardinality n) : Sequence{f, n} {}
        };

        static_assert(offsetof(UsingDeclaration, identity) == 0,
                      "The name population code expects 'identity' to be at offset zero");

        // A sequence of declaration indices.
        struct Scope : Sequence<Declaration> {};

        struct UnilevelChart : Tag<ChartSort::Unilevel>, Sequence<ParameterDecl> {
            ExprIndex requires_clause = {};
        };

        struct MultiChart : Tag<ChartSort::Multilevel>, Sequence<ChartIndex, HeapSort::Chart> {};

        // Note: This class captures that commonality. It is parameterized by any sort,
        //       but that parameterization is more for convenience than fundamental.
        //       If the many isomorphic specializations are demonstrated to induce undue
        //       compile-time memory pressure, then this parameterization can be refactored
        //       into the parameterized empty class Tag + the non-parameterized class.
        template<auto s>
        struct LocationAndType : Tag<s> {
            SourceLocation locus{}; // The source location (span) of this node.
            TypeIndex type{};       // The (possibly generalized) type of this node.
        };

        // Like the structure above, but drops the 'type' field in favor of the node deriving the
        // type from its children.  This can be useful in compressing the on-disk representation
        // due to collapsing redundant semantic information.
        template<auto s>
        struct Location : Tag<s> {
            SourceLocation locus{}; // The source location of this node.
        };

        // Note: In IPR, every statement inherits from Expr which also provides a type and location
        // for the deriving Stmt nodes.

        // A sequence of zero or more statements. Used to represent blocks/compound statements.
        struct BlockStatement : Location<StmtSort::Block>, Sequence<StmtIndex, HeapSort::Stmt> {};

        struct TryStatement : Location<StmtSort::Try>, Sequence<StmtIndex, HeapSort::Stmt> {
            StmtIndex handlers{}; // The handler statement or tuple of handler statements.
        };

        struct ExpressionStatement : Location<StmtSort::Expression> {
            ExprIndex expr{};
        };

        struct IfStatement : Location<StmtSort::If> {
            StmtIndex init{};
            StmtIndex condition{};
            StmtIndex consequence{};
            StmtIndex alternative{};
        };

        struct WhileStatement : Location<StmtSort::While> {
            StmtIndex condition{};
            StmtIndex body{};
        };

        struct DoWhileStatement : Location<StmtSort::DoWhile> {
            ExprIndex condition{}; // Grammatically, this can only ever be an expression.
            StmtIndex body{};
        };

        struct ForStatement : Location<StmtSort::For> {
            StmtIndex init{};
            StmtIndex condition{};
            StmtIndex increment{};
            StmtIndex body{};
        };

        struct BreakStatement : Location<StmtSort::Break> {};

        struct ContinueStatement : Location<StmtSort::Continue> {};

        struct GotoStatement : Location<StmtSort::Goto> {
            ExprIndex target{};
        };

        struct SwitchStatement : Location<StmtSort::Switch> {
            StmtIndex init{};
            ExprIndex control{};
            StmtIndex body{};
        };

        struct LabeledStatement : LocationAndType<StmtSort::Labeled> {
            ExprIndex label{}; // The label is an expression to offer more flexibility in the types of labels allowed.
                               // Note: a null index here indicates that this is the default case label in a switch
                               // statement.
            StmtIndex statement{}; // The statement associated with this label.
        };

        struct DeclStatement : Location<StmtSort::Decl> {
            DeclIndex decl{};
        };

        struct ReturnStatement : LocationAndType<StmtSort::Return> {
            ExprIndex expr{};
            TypeIndex function_type{};
        };

        struct HandlerStatement : Location<StmtSort::Handler> {
            DeclIndex exception{};
            StmtIndex body{};
        };

        struct ExpansionStmt : Location<StmtSort::Expansion> {
            StmtIndex operand; // The statement to expand
        };

        struct TupleStatement : LocationAndType<StmtSort::Tuple>, Sequence<StmtIndex, HeapSort::Stmt> {};

        // Note: Every expression has a source location span, and a type.

        // Expression trees for integer constants below this threshold are directly represented by their indices.
        inline constexpr auto immediate_upper_bound = uint64_t(1) << index_like::index_precision<ExprSort>;

        struct StringLiteral {
            TextOffset start;  // beginning of the first byte in this string literal
            Cardinality size;  // The number of bytes in the object representation, including terminator(s).
            TextOffset suffix; // Suffix, if any.
        };

        struct TypeExpression : LocationAndType<ExprSort::Type> {
            TypeIndex denotation{};
        };

        struct StringExpression : LocationAndType<ExprSort::String> {
            StringIndex string{}; // The string literal
        };

        struct FunctionStringExpression : LocationAndType<ExprSort::FunctionString> {
            TextOffset macro{}; // The name of the macro identifier (e.g. __FUNCTION__)
        };

        struct CompoundStringExpression : LocationAndType<ExprSort::CompoundString> {
            TextOffset prefix{}; // The name of the prefix identifier (e.g. __LPREFIX)
            ExprIndex string{};  // The parenthesized string literal
        };

        struct StringSequenceExpression : LocationAndType<ExprSort::StringSequence> {
            ExprIndex strings{}; // The string literals in the sequence
        };

        struct UnresolvedIdExpression : LocationAndType<ExprSort::UnresolvedId> {
            NameIndex name{};
        };

        struct TemplateIdExpression : LocationAndType<ExprSort::TemplateId> {
            ExprIndex primary_template{};
            ExprIndex arguments{};
        };

        struct TemplateReference : LocationAndType<ExprSort::TemplateReference> {
            DeclIndex member{};
            NameIndex member_name{};
            TypeIndex parent{};             // The enclosing concrete specialization
            ExprIndex template_arguments{}; // Any associated template arguments
        };

        // Use of a declared identifier as an expression.
        struct NamedDeclExpression : LocationAndType<ExprSort::NamedDecl> {
            DeclIndex decl{}; // Declaration referenced by the name.
        };

        struct LiteralExpr : LocationAndType<ExprSort::Literal> {
            LitIndex value{};
        };

        struct EmptyExpression : LocationAndType<ExprSort::Empty> {};

        struct PathExpression : LocationAndType<ExprSort::Path> {
            ExprIndex scope{};
            ExprIndex member{};
        };

        // Read from a symbolic address.  When the address is an id-expression, the read expression
        // symbolizes an lvalue-to-rvalue conversion.
        struct ReadExpression : LocationAndType<ExprSort::Read> {
            enum class Kind : uint8_t {
                Unknown,            // Unknown
                Indirection,        // Dereference a pointer, e.g. *p
                RemoveReference,    // Convert a reference into an lvalue
                LvalueToRvalue,     // lvalue-to-rvalue conversion
                IntegralConversion, // FIXME: no longer needed
                Count
            };

            ExprIndex child{};
            Kind kind{Kind::Unknown};
        };

        struct MonadicTree : LocationAndType<ExprSort::Monad> {
            DeclIndex impl{}; // An associated set of decls with this operator.  This set
                              // is obtained through the first phase of 2-phase name lookup.
            ExprIndex arg[1]{};
            MonadicOperator assort{};
        };

        struct DyadicTree : LocationAndType<ExprSort::Dyad> {
            DeclIndex impl{}; // An associated set of decls with this operator.  This set
                              // is obtained through the first phase of 2-phase name lookup.
            ExprIndex arg[2]{};
            DyadicOperator assort{};
        };

        struct TriadicTree : LocationAndType<ExprSort::Triad> {
            DeclIndex impl{}; // An associated set of decls with this operator.  This set
                              // is obtained through the first phase of 2-phase name lookup.
            ExprIndex arg[3]{};
            TriadicOperator assort{};
        };

        struct HierarchyConversionExpression : LocationAndType<ExprSort::HierarchyConversion> {
            ExprIndex source{};
            TypeIndex target{};
            ExprIndex inheritance_path{}; // Path from source class to destination class. For conversion of the 'this'
                                          // argument to a virtual call, this is the path to the introducing base class.
            ExprIndex override_inheritance_path{}; // Path from source class to destination class. Usually the same as
                                                   // inheritance_path, but for conversion of the 'this' argument to
                                                   // a virtual call, this is the path to the base class whose member
                                                   // was selected at compile time, which may be an override of the
                                                   // introducing function.
            DyadicOperator assort{};               // The class hierarchy navigation operation
        };

        struct DestructorCall : LocationAndType<ExprSort::DestructorCall> {
            enum class Kind : uint8_t {
                Unknown,
                Destructor,
                Finalizer,
            };
            ExprIndex name{};                 // The name of the object being destructor (if present)
            SyntaxIndex decltype_specifier{}; // The decltype specifier (if present)
            Kind kind = Kind::Unknown;        // Do we have a destructor or a finalizer?
        };

        // A sequence of zero of more expressions.
        struct TupleExpression : LocationAndType<ExprSort::Tuple>, Sequence<ExprIndex, HeapSort::Expr> {};

        struct PlaceholderExpr : LocationAndType<ExprSort::Placeholder> {};

        struct ExpansionExpr : LocationAndType<ExprSort::Expansion> {
            ExprIndex operand{}; // The expression to expand
        };

        // A stream of tokens (used for 'complex' default arguments)
        struct TokenExpression : LocationAndType<ExprSort::Tokens> {
            SentenceIndex tokens{};
        };

        struct CallExpression : LocationAndType<ExprSort::Call> {
            ExprIndex function{};  // The function we are calling
            ExprIndex arguments{}; // The arguments to the function call
        };

        struct TemporaryExpression : LocationAndType<ExprSort::Temporary> {
            uint32_t index{}; // The index that uniquely identifiers this temporary object
        };

        struct DynamicDispatch : LocationAndType<ExprSort::DynamicDispatch> {
            ExprIndex postfix_expr{}; // The posfix expression on a call to a virtual function.
        };

        struct VirtualFunctionConversion : LocationAndType<ExprSort::VirtualFunctionConversion> {
            DeclIndex function{}; // The virtual function referenced.
        };

        struct RequiresExpression : LocationAndType<ExprSort::Requires> {
            SyntaxIndex parameters{}; // The (optional) parameters
            SyntaxIndex body{};       // The requirement body
        };

        enum class Associativity : uint8_t {
            Unspecified,
            Left,
            Right,
        };

        struct UnaryFoldExpression : LocationAndType<ExprSort::UnaryFoldExpression> {
            ExprIndex expr{};    // The associated expression
            DyadicOperator op{}; // The operator kind
            Associativity assoc = Associativity::Unspecified;
        };

        struct BinaryFoldExpression : LocationAndType<ExprSort::BinaryFoldExpression> {
            ExprIndex left{};    // The left expression
            ExprIndex right{};   // The right expression (if present)
            DyadicOperator op{}; // The operator kind
            Associativity assoc = Associativity::Unspecified;
        };

        struct TypeTraitIntrinsic : LocationAndType<ExprSort::TypeTraitIntrinsic> {
            TypeIndex arguments{};
            Operator intrinsic{};
        };

        struct MemberInitializer : LocationAndType<ExprSort::MemberInitializer> {
            DeclIndex member{};
            TypeIndex base{};
            ExprIndex expression{};
        };

        struct MemberAccess : LocationAndType<ExprSort::MemberAccess> {
            ExprIndex offset{}; // The offset of the member
            TypeIndex parent{}; // The type of the parent
            TextOffset name{};  // The name of the non-static data member
        };

        struct InheritancePath : LocationAndType<ExprSort::InheritancePath> {
            ExprIndex path{};
        };

        struct InitializerList : LocationAndType<ExprSort::InitializerList> {
            ExprIndex elements{};
        };

        struct Initializer : LocationAndType<ExprSort::Initializer> {
            enum class Kind : uint8_t {
                Unknown,
                DirectInitialization,
                CopyInitialization,
            };
            ExprIndex initializer{};   // The initializer itself
            Kind kind = Kind::Unknown; // What kind of initialization is this?
        };

        // Any form of cast expression
        struct CastExpr : LocationAndType<ExprSort::Cast> {
            ExprIndex source{}; // The expression being cast
            TypeIndex target{}; // Target type of this cast-expression
            DyadicOperator assort{};
        };

        // A condition: currently this just supports a simple condition 'if (e)' but we will need to enhance it to
        // support more complex conditions 'if (T v = e)'
        struct ConditionExpr : LocationAndType<ExprSort::Condition> {
            ExprIndex expression{};
        };

        struct SimpleIdentifier : LocationAndType<ExprSort::SimpleIdentifier> {
            NameIndex name{};
        };

        struct Pointer : Tag<ExprSort::Pointer> {
            SourceLocation locus{};
        };

        struct UnqualifiedIdExpr : LocationAndType<ExprSort::UnqualifiedId> {
            NameIndex name{};                  // The name of the identifier
            ExprIndex symbol{};                // The bound symbol (if any)
            SourceLocation template_keyword{}; // The source location of the 'template' keyword (if any)
        };

        struct QualifiedNameExpr : LocationAndType<ExprSort::QualifiedName> {
            ExprIndex elements{};              // The elements that make up this qualified-name
            SourceLocation typename_keyword{}; // The source location of the 'typename' keyword (if any)
        };

        struct DesignatedInitializer : LocationAndType<ExprSort::DesignatedInitializer> {
            TextOffset member{};     // The identifier being designated
            ExprIndex initializer{}; // The assign-or-braced-init-expr
        };

        // FIXME: Remove at earliest convenience.
        struct ExpressionList : Tag<ExprSort::ExpressionList> {
            enum class Delimiter : uint8_t {
                Unknown,
                Brace,
                Parenthesis,
            };
            SourceLocation left_delimiter{};  // The source location of the left delimiter
            SourceLocation right_delimiter{}; // The source location of the right delimiter
            ExprIndex expressions{};          // The expressions in the list
            Delimiter delimiter{};            // The delimiter
        };

        struct AssignInitializer : Tag<ExprSort::AssignInitializer> {
            SourceLocation assign{}; // The source location of the '='
            ExprIndex initializer{}; // The initializer
        };

        // The representation of 'sizeof(type-id)': 'sizeof expression' is handled as a regular unary-expression
        struct SizeofTypeId : LocationAndType<ExprSort::SizeofType> {
            TypeIndex operand{}; // The type-id argument
        };

        // The representation of 'sizeof(type-id)': 'sizeof expression' is handled as a regular unary-expression
        struct Alignof : LocationAndType<ExprSort::Alignof> {
            TypeIndex type_id{}; // The type-id argument
        };

        // Label-expression.  Appears in goto-statements.
        struct Label : LocationAndType<ExprSort::Label> {
            ExprIndex designator{}; // The name of this label.  This is an expression in order
                                    // to offer flexibility in what the 'identifier' really is (it
                                    // might be a handle).
        };

        struct Nullptr : LocationAndType<ExprSort::Nullptr> {};

        struct This : LocationAndType<ExprSort::This> {};

        struct PackedTemplateArguments : LocationAndType<ExprSort::PackedTemplateArguments> {
            ExprIndex arguments{};
        };

        struct LambdaExpression : Tag<ExprSort::Lambda> {
            SyntaxIndex introducer{};          // The lambda introducer
            SyntaxIndex template_parameters{}; // The template parameters (if present)
            SyntaxIndex declarator{};          // The lambda declarator (if present)
            SyntaxIndex requires_clause{};     // The requires clause (if present)
            SyntaxIndex body{};                // The body of the lambda
        };

        struct TypeidExpression : LocationAndType<ExprSort::Typeid> {
            TypeIndex operand{}; // TypeSort::Syntax => operand is in parse tree form
        };

        struct SyntaxTreeExpr : Tag<ExprSort::SyntaxTree> {
            SyntaxIndex syntax{}; // The representation of this expression as a parse tree
        };

        struct SubobjectValue : Tag<ExprSort::SubobjectValue> {
            ExprIndex value{}; // The value of this member object
        };

        struct ProductTypeValue : LocationAndType<ExprSort::ProductTypeValue> {
            TypeIndex structure{};         // The class type which this value is associated
            ExprIndex members{};           // The members (zero or more) which are initialized
            ExprIndex base_class_values{}; // The values (zero or more) of base class members
        };

        enum class ActiveMemberIndex : uint32_t {};

        struct SumTypeValue : LocationAndType<ExprSort::SumTypeValue> {
            TypeIndex variant{};               // The union type which this value is associated
            ActiveMemberIndex active_member{}; // The active member index
            SubobjectValue value{};            // The object representing the value of the active member
        };

        struct ArrayValue : LocationAndType<ExprSort::ArrayValue> {
            ExprIndex elements{};     // The tuple containing the element expressions
            TypeIndex element_type{}; // The type of elements within the array
            // TypeIndex array_type { };               // The type of the array object
        };

        struct ObjectLikeMacro : Tag<MacroSort::ObjectLike> {
            SourceLocation locus{};
            TextOffset name{};            // macro name
            FormIndex replacement_list{}; // The replacement list of the macro.
        };

        struct FunctionLikeMacro : Tag<MacroSort::FunctionLike> {
            SourceLocation locus{};
            TextOffset name{};            // macro name
            FormIndex parameters{};       // The parameters of the macro.
            FormIndex replacement_list{}; // The replacement list of the macro.
            uint32_t arity : 31 {};       // Arity for function-like macros.
            uint32_t variadic : 1 {};     // True if this macro is variadic.
        };

        struct PragmaWarningRegion {
            SourceLocation start_locus{};
            SourceLocation end_locus{};
            SuppressedWarning suppressed_warning{};
        };

        // Note: this class is not meant to be used to create objects -- it is just a traits class.
        template<typename T, LiteralSort s>
        struct constant_traits : Tag<s> {
            using ValueType = T;
        };

// Note: VC and the build settings do not want to see idiomatic C++ by default.
#pragma warning(push)
#pragma warning(disable : 4624)
        struct IntegerLiteral : constant_traits<uint64_t, LiteralSort::Integer> {};

#pragma pack(4)
        struct LiteralReal {
            double value;
            uint16_t size;
        };
#pragma pack()

        struct FloatingPointLiteral : constant_traits<LiteralReal, LiteralSort::FloatingPoint> {};
#pragma warning(pop)

        struct PragmaPushState {
<<<<<<< HEAD
            DeclIndex text_segment;       // Symbol for #pragma code_seg
            DeclIndex const_segment;      // Symbol for #pragma const_seg
            DeclIndex data_segment;       // Symbol for #pragma data_seg
            DeclIndex bss_segment;        // Symbol for #pragma data_seg
            uint32_t pack_size : 8;       // value of #pragma pack
            uint32_t fp_control : 8;      // value of #pragma float_control
            uint32_t exec_charset : 8;    // value of #pragma execution_character_set
            uint32_t vtor_disp : 8;       // value of #pragma vtordisp
            uint32_t std_for_scope : 1;   // value of #pragma conform(forScope)
            uint32_t pure_cil : 1;        // value of #pragma managed
            uint32_t strict_gs_check : 1; // value of #pragma strict_gs_check
=======
            DeclIndex text_segment;                         // Symbol for #pragma code_seg
            DeclIndex const_segment;                        // Symbol for #pragma const_seg
            DeclIndex data_segment;                         // Symbol for #pragma data_seg
            DeclIndex bss_segment;                          // Symbol for #pragma data_seg
            uint32_t pack_size : 8;                         // value of #pragma pack
            uint32_t fp_control : 8;                        // value of #pragma float_control
            uint32_t exec_charset : 8;                      // value of #pragma execution_character_set
            uint32_t vtor_disp : 8;                         // value of #pragma vtordisp
            uint32_t std_for_scope : 1;                     // value of #pragma conform(forScope)
            uint32_t unused : 1;                            // unused bit - was previously pure_cil, which was meant to be the captured
                                                            //  state of #pragma managed(off/on). This is not actually required as we
                                                            //  don't support module export for /clr, and it's always the case for native code.
            uint32_t strict_gs_check : 1;                   // value of #pragma strict_gs_check
>>>>>>> a4b94187
        };

        struct BasicAttr : Tag<AttrSort::Basic> {
            Word word{}; // the token in [[ token ]]
        };

        struct ScopedAttr : Tag<AttrSort::Scoped> {
            Word scope{};  // e.g. 'foo' in [[ foo::attr ]]
            Word member{}; // e.g. 'attr' in [[ foo::attr ]]
        };

        struct LabeledAttr : Tag<AttrSort::Labeled> {
            Word label{};          // 'key' in [[ key : value ]]
            AttrIndex attribute{}; // 'value' in [[ key : value ]]
        };

        struct CalledAttr : Tag<AttrSort::Called> {
            AttrIndex function{};  // Function postfix 'opt' in [[ opt(args) ]]
            AttrIndex arguments{}; // Function argument expression 'args' in [[ opt(args) ]]
        };

        struct ExpandedAttr : Tag<AttrSort::Expanded> {
            AttrIndex operand{}; // Expansion expression 'fun(arg)' in [[ fun(arg) ... ]]
        };

        struct FactoredAttr : Tag<AttrSort::Factored> {
            Word factor{};     // The scope 'msvc' factored out of the attr in [[ using msvc: opt(args), dbg(1) ]]
            AttrIndex terms{}; // The attribute(s) using the factored out scope.
        };

        struct ElaboratedAttr : Tag<AttrSort::Elaborated> {
            ExprIndex expr{}; // A generalized expression in an attribute.
        };

        // Sequence of one or more attributes.
        struct TupleAttr : Tag<AttrSort::Tuple>, Sequence<AttrIndex, HeapSort::Attr> {};

        namespace microsoft {
            enum class PragmaCommentSort : uint8_t {
                Unknown,
                Compiler,
                Lib,
                Exestr,
                User,
                Nolib,
                Linker,
            };

            // Models #pragma comment(category, "text")
            struct PragmaComment : Tag<PragmaSort::VendorExtension> {
                TextOffset comment_text = {};
                PragmaCommentSort sort  = PragmaCommentSort::Unknown;
            };
        } // namespace microsoft
        enum class Phases : uint32_t {
            Unknown        = 0,
            Reading        = 1 << 0,
            Lexing         = 1 << 1,
            Preprocessing  = 1 << 2,
            Parsing        = 1 << 3,
            Importing      = 1 << 4,
            NameResolution = 1 << 5,
            Typing         = 1 << 6,
            Evaluation     = 1 << 7,
            Instantiation  = 1 << 8,
            Analysis       = 1 << 9,
            CodeGeneration = 1 << 10,
            Linking        = 1 << 11,
            Loading        = 1 << 12,
            Execution      = 1 << 13,
        };

        struct EmptyDirective : Location<DirSort::Empty> {};

        struct AttributeDirective : Location<DirSort::Attribute> {
            AttrIndex attr{};
        };

        struct PragmaDirective : Location<DirSort::Pragma> {
            SentenceIndex words{}; // Sentence index making up the directive.
        };

        struct UsingDirective : Location<DirSort::Using> {
            ExprIndex nominated{};  // The in-source name expression designating the namespace.
            DeclIndex resolution{}; // Denotes the namespace after semantics elaboration on 'nominated'.
        };

        struct UsingDeclarationDirective : Location<DirSort::DeclUse> {
            ExprIndex path{};   // The path expression to the declaration target of the using-declaration.
            DeclIndex result{}; // Denotes the declaration(s) resulting from executing the using-declaration.
        };

        struct ExprDirective : Location<DirSort::Expr> {
            ExprIndex expr{}; // Denotes the expression to evaluate.
            Phases phases{};  // Denotes the set of phases of translation which this directive is to be evaluated.
        };

        struct StructuredBindingDirective : Location<DirSort::StructuredBinding> {
            Sequence<DeclIndex> bindings{}; // The set of declarations resulting from the elaboration of a structured
                                            // bindings declaration.
            // DeclSpecifierSeq specifiers;     // TODO: we need to know concretely what this should be.
            Sequence<TextOffset> names{}; // The identifiers which make up the decomposed declarations.
            // BindingMode ref { };             // TODO: we need to know concretely what this should be.
        };

        struct SpecifiersSpreadDirective : Location<DirSort::SpecifiersSpread> {
            // DeclSpecifierSequence specifiers { };    // TODO: we need to know concretely what this should be.
            // ProclaimerSequence targets { };          // TODO: we need to know concretely what this should be.
        };

        struct TupleDirective : Tag<DirSort::Tuple>, Sequence<DirIndex, HeapSort::Dir> {};
    } // namespace symbolic

    namespace symbolic::preprocessing {
        struct IdentifierForm : Tag<FormSort::Identifier> {
            SourceLocation locus = {};
            TextOffset spelling  = {};
        };

        struct NumberForm : Tag<FormSort::Number> {
            SourceLocation locus = {};
            TextOffset spelling  = {};
        };

        struct CharacterForm : Tag<FormSort::Character> {
            SourceLocation locus = {};
            TextOffset spelling  = {};
        };

        struct StringForm : Tag<FormSort::String> {
            SourceLocation locus = {};
            TextOffset spelling  = {};
        };

        struct OperatorForm : Tag<FormSort::Operator> {
            SourceLocation locus = {};
            TextOffset spelling  = {};
            PPOperator value     = {};
        };

        struct KeywordForm : Tag<FormSort::Keyword> {
            SourceLocation locus;
            TextOffset spelling;
        };

        struct WhitespaceForm : Tag<FormSort::Whitespace> {
            SourceLocation locus = {};
        };

        struct ParameterForm : Tag<FormSort::Parameter> {
            SourceLocation locus = {};
            TextOffset spelling  = {};
        };

        struct StringizeForm : Tag<FormSort::Stringize> {
            SourceLocation locus = {};
            FormIndex operand    = {};
        };

        struct CatenateForm : Tag<FormSort::Catenate> {
            SourceLocation locus = {};
            FormIndex first      = {};
            FormIndex second     = {};
        };

        struct PragmaForm : Tag<FormSort::Pragma> {
            SourceLocation locus = {};
            FormIndex operand    = {};
        };

        struct HeaderForm : Tag<FormSort::Header> {
            SourceLocation locus = {};
            TextOffset spelling  = {};
        };

        struct ParenthesizedForm : Tag<FormSort::Parenthesized> {
            SourceLocation locus = {};
            FormIndex operand    = {};
        };

        struct JunkForm : Tag<FormSort::Junk> {
            SourceLocation locus = {};
            TextOffset spelling  = {};
        };

        struct Tuple : Tag<FormSort::Tuple>, Sequence<FormIndex, HeapSort::Form> {
            Tuple() = default;
            Tuple(Index f, Cardinality n) : Sequence{f, n} {}
        };
    } // namespace symbolic::preprocessing

    enum class TraitSort : uint8_t {
        MappingExpr,     // function definition associated with a declaration
        AliasTemplate,   // extra information required for alias templates
        Friends,         // sequence of friends
        Specializations, // sequence of specializations
        Requires,        // information for requires clause
        Attributes,      // attributes associated with a declaration
        Deprecated,      // deprecation message.
        DeductionGuides, // Declared deduction guides associated with a class
        Count,
    };

    enum class MsvcTraitSort : uint8_t {
        Uuid,                       // uuid associated with a declaration
        Segment,                    // segment associated with a declaration
        SpecializationEncoding,     // template specialization encoding associated with a specialization
        SalAnnotation,              // sal annotation text.
        FunctionParameters,         // a parameter lists for a function (why not encompassed by MappingExpr???)
        InitializerLocus,           // the source location of declaration initializer
        TemplateTemplateParameters, // Deprecated: to be removed in a future update.
        CodegenExpression,          // expression used for codegen
        Vendor,                     // extended vendor traits
        DeclAttributes,             // C++ attributes associated with a declaration
        StmtAttributes,             // C++ attributes associated with a statement
        CodegenMappingExpr,         // definitions of inline functions intended for code generation
        DynamicInitVariable,        // A mapping from a real variable to the variable created as part of a dynamic
                                    // initialization implementation.
        CodegenLabelProperties,     // Unique properties attached to label expressions.  Used for code generation.
        CodegenSwitchType,          // A mapping between a switch statement and its 'control' expression type.
        CodegenDoWhileStmt,         // Captures extra statements associated with a do-while statement condition.
        LexicalScopeIndex, // A decl has an association with a specific local lexical scope index which can impact name
                           // mangling.
        FileBoundary,      // A begin/end pair of line numbers indicating the first and last lines of the file.
        HeaderUnitSourceFile, // A temporary trait to express the mapping between the Header::src_path -> NameIndex
                              // representing the source file information.
                              // FIXME: this goes away once bump the IFC version and have UnitIndex point to a source
                              // file instead of a TextOffset for header units.
        Count,
    };

    template<typename T>
    concept TraitIndexType = std::same_as<T, DeclIndex> or std::same_as<T, SyntaxIndex> or std::same_as<T, ExprIndex>
                             or std::same_as<T, StmtIndex> or std::same_as<T, NameIndex> or std::same_as<T, TextOffset>;

    template<typename T>
    concept AnyTraitSort = std::same_as<T, TraitSort> or std::same_as<T, MsvcTraitSort>;

    // Declarations have various extension traits, such as deprecation message, code segment allocation, etc.
    // This is the data type used as entry into the decl-trait association table.
    template<TraitIndexType T, typename U>
    struct AssociatedTrait {
        using KeyType   = T;
        using ValueType = U;
        T entity; // The index of entity that is being associated with a trait
        U trait;  // The index of the associated trait
    };

    template<AnyTraitSort auto Tag>
    struct TraitTag : index_like::SortTag<Tag> {
        static constexpr auto partition_tag = Tag;
    };

    template<typename T>
    concept AnyTrait = std::derived_from<T, AssociatedTrait<typename T::KeyType, typename T::ValueType>>
                       and std::derived_from<T, TraitTag<T::partition_tag>>;

    // Ordering used for traits
    struct TraitOrdering {
        template<AnyTrait T>
        bool operator()(T& x, T& y) const
        {
            return x.entity < y.entity;
        }

        template<AnyTrait T>
        bool operator()(typename T::KeyType x, T& y) const
        {
            return x < y.entity;
        }

        template<AnyTrait T>
        bool operator()(T& x, typename T::KeyType y) const
        {
            return x.entity < y;
        }
    };

    namespace symbolic::trait {
        struct MappingExpr : AssociatedTrait<DeclIndex, MappingDefinition>, TraitTag<TraitSort::MappingExpr> {};
        struct AliasTemplate : AssociatedTrait<DeclIndex, SyntaxIndex>, TraitTag<TraitSort::AliasTemplate> {};
        struct Friends : AssociatedTrait<DeclIndex, Sequence<Declaration>>, TraitTag<TraitSort::Friends> {};
        struct Specializations : AssociatedTrait<DeclIndex, Sequence<Declaration>>,
                                 TraitTag<TraitSort::Specializations> {};
        struct Requires : AssociatedTrait<DeclIndex, SyntaxIndex>, TraitTag<TraitSort::Requires> {};
        struct Attributes : AssociatedTrait<SyntaxIndex, SyntaxIndex>, TraitTag<TraitSort::Attributes> {};
        struct Deprecated : AssociatedTrait<DeclIndex, TextOffset>, TraitTag<TraitSort::Deprecated> {};
        struct DeductionGuides : AssociatedTrait<DeclIndex, DeclIndex>, TraitTag<TraitSort::DeductionGuides> {};
    } // namespace symbolic::trait

    // Msvc specific traits. Should they be in their own namespace, like symbolic::MsvcTrait?
    namespace symbolic::trait {
        struct LocusSpan {
            SourceLocation begin;
            SourceLocation end;
        };

        enum class MsvcLabelKey : std::uint32_t {};
        enum class MsvcLabelType : std::uint32_t {};
        struct MsvcLabelProperties {
            MsvcLabelKey key;
            MsvcLabelType type;
        };
        enum class MsvcLexicalScopeIndex : std::uint32_t {};

        template<typename I>
        using AttributeAssociation = AssociatedTrait<I, AttrIndex>;

        struct MsvcFileBoundaryProperties {
            LineNumber first; // First line in the file (inclusive).
            LineNumber last;  // The last line in the file (inclusive).
        };

        struct MsvcUuid : AssociatedTrait<DeclIndex, StringIndex>, TraitTag<MsvcTraitSort::Uuid> {};
        struct MsvcSegment : AssociatedTrait<DeclIndex, DeclIndex>, TraitTag<MsvcTraitSort::Segment> {};
        struct MsvcSpecializationEncoding : AssociatedTrait<DeclIndex, TextOffset>,
                                            TraitTag<MsvcTraitSort::SpecializationEncoding> {};
        struct MsvcSalAnnotation : AssociatedTrait<DeclIndex, TextOffset>, TraitTag<MsvcTraitSort::SalAnnotation> {};
        struct MsvcFunctionParameters : AssociatedTrait<DeclIndex, ChartIndex>,
                                        TraitTag<MsvcTraitSort::FunctionParameters> {};
        struct MsvcInitializerLocus : AssociatedTrait<DeclIndex, SourceLocation>,
                                      TraitTag<MsvcTraitSort::InitializerLocus> {};
        struct MsvcCodegenExpression : AssociatedTrait<ExprIndex, ExprIndex>,
                                       TraitTag<MsvcTraitSort::CodegenExpression> {};
        struct DeclAttributes : AttributeAssociation<DeclIndex>, TraitTag<MsvcTraitSort::DeclAttributes> {};
        struct StmtAttributes : AttributeAssociation<StmtIndex>, TraitTag<MsvcTraitSort::StmtAttributes> {};
        struct MsvcVendor : AssociatedTrait<DeclIndex, VendorTraits>, TraitTag<MsvcTraitSort::Vendor> {};
        struct MsvcCodegenMappingExpr : AssociatedTrait<DeclIndex, MappingDefinition>,
                                        TraitTag<MsvcTraitSort::CodegenMappingExpr> {};
        struct MsvcDynamicInitVariable : AssociatedTrait<DeclIndex, DeclIndex>,
                                         TraitTag<MsvcTraitSort::DynamicInitVariable> {};
        struct MsvcCodegenLabelProperties : AssociatedTrait<ExprIndex, MsvcLabelProperties>,
                                            TraitTag<MsvcTraitSort::CodegenLabelProperties> {};
        struct MsvcCodegenSwitchType : AssociatedTrait<StmtIndex, TypeIndex>,
                                       TraitTag<MsvcTraitSort::CodegenSwitchType> {};
        struct MsvcCodegenDoWhileStmt : AssociatedTrait<StmtIndex, StmtIndex>,
                                        TraitTag<MsvcTraitSort::CodegenDoWhileStmt> {};
        struct MsvcLexicalScopeIndices : AssociatedTrait<DeclIndex, MsvcLexicalScopeIndex>,
                                         TraitTag<MsvcTraitSort::LexicalScopeIndex> {};
        struct MsvcFileBoundary : AssociatedTrait<NameIndex, MsvcFileBoundaryProperties>,
                                  TraitTag<MsvcTraitSort::FileBoundary> {};
        struct MsvcHeaderUnitSourceFile : AssociatedTrait<TextOffset, NameIndex>,
                                          TraitTag<MsvcTraitSort::HeaderUnitSourceFile> {};
    } // namespace symbolic::trait

    // Partition summaries for the table of contents.
    struct TableOfContents {
        PartitionSummaryData command_line;                // Command line information
        PartitionSummaryData exported_modules;            // Exported modules.
        PartitionSummaryData imported_modules;            // Set of modules explicitly imported by this interface file.
        PartitionSummaryData u64s;                        // 64-bit unsigned integer constants.
        PartitionSummaryData fps;                         // Floating-point constants.
        PartitionSummaryData string_literals;             // String literals.
        PartitionSummaryData states;                      // States of #pragma push.
        PartitionSummaryData lines;                       // Source line descriptors.
        PartitionSummaryData words;                       // Token table.
        PartitionSummaryData sentences;                   // Token stream table.
        PartitionSummaryData scopes;                      // scope table
        PartitionSummaryData entities;                    // All the indices for the entities associated with a scope
        PartitionSummaryData spec_forms;                  // Specialization forms.
        PartitionSummaryData names[count<NameSort> - 1];  // Table of all sorts of names, except plain identifiers.
        PartitionSummaryData decls[count<DeclSort>];      // Table of declaration partitions.
        PartitionSummaryData types[count<TypeSort>];      // Table of type partitions.
        PartitionSummaryData stmts[count<StmtSort>];      // Table of statement partitions
        PartitionSummaryData exprs[count<ExprSort>];      // Table of expression partitions.
        PartitionSummaryData elements[count<SyntaxSort>]; // Table of syntax trees partitions.
        PartitionSummaryData forms[count<FormSort>];      // Table of form partitions.
        PartitionSummaryData traits[count<TraitSort>];    // Table of traits
        PartitionSummaryData msvc_traits[count<MsvcTraitSort>];    // Table of msvc specific traits
        PartitionSummaryData charts;                               // Sequence of unilevel charts.
        PartitionSummaryData multi_charts;                         // Sequence of multi-level charts.
        PartitionSummaryData heaps[count<HeapSort>];               // Set of various abstract reference sequences.
        PartitionSummaryData suppressed_warnings;                  // Association map of suppressed warnings.
        PartitionSummaryData macros[count<MacroSort>];             // Table of exported macros.
        PartitionSummaryData pragma_directives[count<PragmaSort>]; // Table of pragma directives.
        PartitionSummaryData attrs[count<AttrSort>];               // Table of all attributes.
        PartitionSummaryData dirs[count<DirSort>];                 // Table of all directives.
        PartitionSummaryData implementation_pragmas; // Sequence of PragmaIndex from the TU which can influence
                                                     // semantics of the current TU.

        // Facilities for iterating over the ToC as a sequence of partition summaries.
        // Note: the use of reinterpret_cast below is avoidable. One way uses
        // two static_cast; the other uses no casts but field names.  The whole point
        // of having this facility is separate field names from the abstract structure,
        // so that fields order does not matter.  The two static_casts would be
        // just being overly pedantic.  This construct is well understood and welldefined.
        // Bug: lot of comments for a one-liner.
        auto begin()
        {
            return reinterpret_cast<PartitionSummaryData*>(this);
        }
        auto end()
        {
            return begin() + sizeof(*this) / sizeof(PartitionSummaryData);
        }

        auto begin() const
        {
            return reinterpret_cast<const PartitionSummaryData*>(this);
        }
        auto end() const
        {
            return begin() + sizeof(*this) / sizeof(PartitionSummaryData);
        }

        PartitionSummaryData& operator[](StringSort s)
        {
            IFCVERIFY(s >= StringSort::Ordinary and s < StringSort::Count);
            return string_literals;
        }

        const PartitionSummaryData& operator[](StringSort) const
        {
            return string_literals;
        }

        PartitionSummaryData& operator[](NameSort s)
        {
            IFCVERIFY(s > NameSort::Identifier and s < NameSort::Count);
            return names[ifc::to_underlying(s) - 1];
        }

        const PartitionSummaryData& operator[](NameSort s) const
        {
            IFCVERIFY(s > NameSort::Identifier and s < NameSort::Count);
            return names[ifc::to_underlying(s) - 1];
        }

        PartitionSummaryData& operator[](ChartSort s)
        {
            if (s == ChartSort::Unilevel)
            {
                return charts;
            }
            else
            {
                IFCASSERT(s == ChartSort::Multilevel);
                return multi_charts;
            }
        }

        const PartitionSummaryData& operator[](ChartSort s) const
        {
            if (s == ChartSort::Unilevel)
            {
                return charts;
            }
            else
            {
                IFCASSERT(s == ChartSort::Multilevel);
                return multi_charts;
            }
        }

        template<typename S, typename T>
        static auto& partition(T& table, S s)
        {
            IFCASSERT(s < S::Count);
            return table[ifc::to_underlying(s)];
        }

        PartitionSummaryData& operator[](DeclSort s)
        {
            return partition(decls, s);
        }
        const PartitionSummaryData& operator[](DeclSort s) const
        {
            return partition(decls, s);
        }

        PartitionSummaryData& operator[](TypeSort s)
        {
            return partition(types, s);
        }
        const PartitionSummaryData& operator[](TypeSort s) const
        {
            return partition(types, s);
        }

        PartitionSummaryData& operator[](StmtSort s)
        {
            return partition(stmts, s);
        }
        const PartitionSummaryData& operator[](StmtSort s) const
        {
            return partition(stmts, s);
        }

        PartitionSummaryData& operator[](ExprSort s)
        {
            return partition(exprs, s);
        }
        const PartitionSummaryData& operator[](ExprSort s) const
        {
            return partition(exprs, s);
        }

        PartitionSummaryData& operator[](SyntaxSort s)
        {
            return partition(elements, s);
        }
        const PartitionSummaryData& operator[](SyntaxSort s) const
        {
            return partition(elements, s);
        }

        PartitionSummaryData& operator[](MacroSort s)
        {
            return partition(macros, s);
        }
        const PartitionSummaryData& operator[](MacroSort s) const
        {
            return partition(macros, s);
        }

        PartitionSummaryData& operator[](PragmaSort s)
        {
            return partition(pragma_directives, s);
        }
        const PartitionSummaryData& operator[](PragmaSort s) const
        {
            return partition(pragma_directives, s);
        }

        PartitionSummaryData& operator[](AttrSort s)
        {
            return partition(attrs, s);
        }
        const PartitionSummaryData& operator[](AttrSort s) const
        {
            return partition(attrs, s);
        }

        PartitionSummaryData& operator[](DirSort s)
        {
            return partition(dirs, s);
        }
        const PartitionSummaryData& operator[](DirSort s) const
        {
            return partition(dirs, s);
        }

        PartitionSummaryData& operator[](HeapSort s)
        {
            return partition(heaps, s);
        }
        const PartitionSummaryData& operator[](HeapSort s) const
        {
            return partition(heaps, s);
        }

        PartitionSummaryData& operator[](FormSort s)
        {
            return partition(forms, s);
        }
        const PartitionSummaryData& operator[](FormSort s) const
        {
            return partition(forms, s);
        }

        PartitionSummaryData& operator[](TraitSort s)
        {
            return partition(traits, s);
        }
        const PartitionSummaryData& operator[](TraitSort s) const
        {
            return partition(traits, s);
        }

        PartitionSummaryData& operator[](MsvcTraitSort s)
        {
            return partition(msvc_traits, s);
        }
        const PartitionSummaryData& operator[](MsvcTraitSort s) const
        {
            return partition(msvc_traits, s);
        }

        template<typename S>
        auto at(S s) const
        {
            return (*this)[s];
        }

        template<typename Index>
        ByteOffset offset(Index idx) const
        {
            return at(idx.sort()).tell(idx.index());
        }

        ByteOffset operator()(LineIndex offset) const
        {
            return lines.tell(offset);
        }
    };

    // -- exception type in case of an invalid partition name
    struct InvalidPartitionName {
        std::string_view name;
    };

    // Retrieve a partition summary based on the partition's name.
    PartitionSummaryData& summary_by_partition_name(TableOfContents&, std::string_view);

    // Retrieve the partition name for an abstract reference given by its sort.
    const char* sort_name(DeclSort);
    const char* sort_name(TypeSort);
    const char* sort_name(StmtSort);
    const char* sort_name(ExprSort);
    const char* sort_name(NameSort);
    const char* sort_name(SyntaxSort);
    const char* sort_name(ChartSort);
    const char* sort_name(MacroSort);
    const char* sort_name(PragmaSort);
    const char* sort_name(AttrSort);
    const char* sort_name(DirSort);
    const char* sort_name(HeapSort);
    const char* sort_name(FormSort);
    const char* sort_name(TraitSort);
    const char* sort_name(MsvcTraitSort);

} // namespace ifc

#endif // IFC_ABSTRACT_SGRAPH<|MERGE_RESOLUTION|>--- conflicted
+++ resolved
@@ -802,15 +802,10 @@
 
         // Source location
         struct SourceLocation {
-<<<<<<< HEAD
             LineIndex line      = {};
             ColumnNumber column = {};
-=======
-            LineIndex line = { };
-            ColumnNumber column = { };
 
             bool operator==(const SourceLocation&) const = default;
->>>>>>> a4b94187
         };
 
         // Conceptually, this is a token; but we have too many token type and it would be confusing to call this Token.
@@ -2080,13 +2075,8 @@
 
         template<typename T>
         struct Identity {
-<<<<<<< HEAD
-            T name;               // The name of the entity (either 'NameIndex' or 'TextOffset')
+            T name{};             // The name of the entity (either 'NameIndex' or 'TextOffset')
             SourceLocation locus; // Source location of this entity
-=======
-            T name{};               // The name of the entity (either 'NameIndex' or 'TextOffset')
-            SourceLocation locus;   // Source location of this entity
->>>>>>> a4b94187
         };
 
         // Symbolic representation of a function declaration.
@@ -2151,13 +2141,13 @@
         }
 
         struct ParameterDecl : Tag<DeclSort::Parameter> {
-            Identity<TextOffset> identity;  // The name and location of this function parameter
-            TypeIndex type;                 // Sort and index of this decl's type.  Null means no type.
-            ExprIndex type_constraint;      // Optional type-constraint on the parameter type.
-            DefaultIndex initializer{};     // Default argument. Null means none was provided.
-            uint32_t level{};               // The nesting depth of this parameter (template or function).
-            uint32_t position{};            // The 1-based position of this parameter.
-            ParameterSort sort{};           // The kind of parameter.
+            Identity<TextOffset> identity;    // The name and location of this function parameter
+            TypeIndex type;                   // Sort and index of this decl's type.  Null means no type.
+            ExprIndex type_constraint;        // Optional type-constraint on the parameter type.
+            DefaultIndex initializer{};       // Default argument. Null means none was provided.
+            uint32_t level{};                 // The nesting depth of this parameter (template or function).
+            uint32_t position{};              // The 1-based position of this parameter.
+            ParameterSort sort{};             // The kind of parameter.
             ReachableProperties properties{}; // The set of semantic properties reaching to outside importers.
         };
 
@@ -2934,33 +2924,19 @@
 #pragma warning(pop)
 
         struct PragmaPushState {
-<<<<<<< HEAD
-            DeclIndex text_segment;       // Symbol for #pragma code_seg
-            DeclIndex const_segment;      // Symbol for #pragma const_seg
-            DeclIndex data_segment;       // Symbol for #pragma data_seg
-            DeclIndex bss_segment;        // Symbol for #pragma data_seg
-            uint32_t pack_size : 8;       // value of #pragma pack
-            uint32_t fp_control : 8;      // value of #pragma float_control
-            uint32_t exec_charset : 8;    // value of #pragma execution_character_set
-            uint32_t vtor_disp : 8;       // value of #pragma vtordisp
-            uint32_t std_for_scope : 1;   // value of #pragma conform(forScope)
-            uint32_t pure_cil : 1;        // value of #pragma managed
+            DeclIndex text_segment;     // Symbol for #pragma code_seg
+            DeclIndex const_segment;    // Symbol for #pragma const_seg
+            DeclIndex data_segment;     // Symbol for #pragma data_seg
+            DeclIndex bss_segment;      // Symbol for #pragma data_seg
+            uint32_t pack_size : 8;     // value of #pragma pack
+            uint32_t fp_control : 8;    // value of #pragma float_control
+            uint32_t exec_charset : 8;  // value of #pragma execution_character_set
+            uint32_t vtor_disp : 8;     // value of #pragma vtordisp
+            uint32_t std_for_scope : 1; // value of #pragma conform(forScope)
+            uint32_t unused : 1;        // unused bit - was previously pure_cil, which was meant to be the captured
+                                        //  state of #pragma managed(off/on). This is not actually required as we
+            //  don't support module export for /clr, and it's always the case for native code.
             uint32_t strict_gs_check : 1; // value of #pragma strict_gs_check
-=======
-            DeclIndex text_segment;                         // Symbol for #pragma code_seg
-            DeclIndex const_segment;                        // Symbol for #pragma const_seg
-            DeclIndex data_segment;                         // Symbol for #pragma data_seg
-            DeclIndex bss_segment;                          // Symbol for #pragma data_seg
-            uint32_t pack_size : 8;                         // value of #pragma pack
-            uint32_t fp_control : 8;                        // value of #pragma float_control
-            uint32_t exec_charset : 8;                      // value of #pragma execution_character_set
-            uint32_t vtor_disp : 8;                         // value of #pragma vtordisp
-            uint32_t std_for_scope : 1;                     // value of #pragma conform(forScope)
-            uint32_t unused : 1;                            // unused bit - was previously pure_cil, which was meant to be the captured
-                                                            //  state of #pragma managed(off/on). This is not actually required as we
-                                                            //  don't support module export for /clr, and it's always the case for native code.
-            uint32_t strict_gs_check : 1;                   // value of #pragma strict_gs_check
->>>>>>> a4b94187
         };
 
         struct BasicAttr : Tag<AttrSort::Basic> {
